--- conflicted
+++ resolved
@@ -6,13 +6,10 @@
 use crate::plonk::errors::PlonkError;
 use noah_algebra::prelude::*;
 
-use noah_crypto::basic::jive::JiveCRH;
 #[cfg(feature = "debug")]
 use std::collections::HashMap;
-<<<<<<< HEAD
-use zei_crypto::basic::anemoi_jive::JiveCRH;
-=======
->>>>>>> 5ca2d181
+
+use noah_crypto::basic::anemoi_jive::JiveCRH;
 
 /// The wires number of a gate in Turbo CS.
 pub const N_WIRES_PER_GATE: usize = 5;
