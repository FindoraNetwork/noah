--- conflicted
+++ resolved
@@ -179,36 +179,19 @@
     // 3. build the z polynomial, hide it and commit
     let (cm_z, z_poly) = if let Some(lagrange_pcs) = lagrange_pcs {
         let z_evals = z_poly::<PCS, CS>(cs, prover_params, &extended_witness, &challenges);
-<<<<<<< HEAD
         let mut z_coefs = FpPolynomial::ifft_with_domain(&domain, &z_evals.coefs);
-        let blinds = hide_polynomial(prng, &mut z_coefs, 2, n_constraints);
-=======
-        let mut z_coefs = FpPolynomial::ffti(
-            &prover_params.verifier_params.root,
-            &z_evals.coefs,
-            n_constraints,
-        );
         let blinds = hide_polynomial(prng, &mut z_coefs, 3, n_constraints);
->>>>>>> 97ba8963
         let cm_z = lagrange_pcs
             .commit(&z_evals)
             .c(d!(PlonkError::CommitmentError))?;
         let cm_z = pcs.apply_blind_factors(&cm_z, &blinds, n_constraints);
         transcript.append_commitment::<PCS::Commitment>(&cm_z);
+        
         (cm_z, z_coefs)
     } else {
         let z_evals = z_poly::<PCS, CS>(cs, prover_params, &extended_witness, &challenges);
-<<<<<<< HEAD
         let mut z_coefs = FpPolynomial::ifft_with_domain(&domain, &z_evals.coefs);
-        let _ = hide_polynomial(prng, &mut z_coefs, 2, n_constraints);
-=======
-        let mut z_coefs = FpPolynomial::ffti(
-            &prover_params.verifier_params.root,
-            &z_evals.coefs,
-            n_constraints,
-        );
         let _ = hide_polynomial(prng, &mut z_coefs, 3, n_constraints);
->>>>>>> 97ba8963
         let cm_z = pcs.commit(&z_coefs).c(d!(PlonkError::CommitmentError))?;
         transcript.append_commitment::<PCS::Commitment>(&cm_z);
 
