use crate::plonk::{
    constraint_system::ConstraintSystem,
    errors::PlonkError,
    helpers::{build_group, compute_lagrange_constant},
};
use crate::poly_commit::{
    field_polynomial::{primitive_nth_root_of_unity, FpPolynomial},
    pcs::{BatchProofEval, PolyComScheme},
};
use rand_chacha::ChaChaRng;
use zei_algebra::prelude::*;

/// A PlonkProof is generic on the polynomial commitment scheme, PCS.
/// PCS is generic in the commitment group C, the eval proof type E,
/// and Field elements F.
#[derive(Debug, Deserialize, Eq, PartialEq, Serialize, Clone)]
pub struct PlonkProof<C, E, F> {
    /// the witness polynomial commitments.
    pub(crate) c_witness_polys: Vec<C>,
    /// the splitted quotient polynomial commitments
    pub(crate) c_q_polys: Vec<C>,
    /// the sigma polynomial commitment.
    pub(crate) c_sigma: C,
    /// the openings of witness polynomials at beta.
    pub(crate) witness_polys_eval_beta: Vec<F>,
    /// the opening of Sigma(X) at point g * beta.
    pub(crate) sigma_eval_g_beta: F,
    /// the openings of permutation polynomials at beta.
    pub(crate) perms_eval_beta: Vec<F>,
    /// the opening of linearization polynomial at beta.
    pub(crate) l_eval_beta: F,
    /// Batch proof for polynomial evaluation.
    pub(crate) batch_eval_proof: BatchProofEval<C, E>,
}

/// Define the PLONK proof by given `PolyComScheme`.
pub type PlonkPf<PCS> = PlonkProof<
    <PCS as PolyComScheme>::Commitment,
    <PCS as PolyComScheme>::EvalProof,
    <PCS as PolyComScheme>::Field,
>;

/// PLONK prover parameters.
#[derive(Debug, Serialize, Deserialize)]
pub struct PlonkProverParams<O, C, F> {
    /// the polynomials of the selectors.
    pub(crate) selectors: Vec<O>,
    /// the polynomials of perm1, perm2, ..., perm_{n_wires_per_gate}.
    pub(crate) extended_permutations: Vec<O>,
    /// the verifier parameters.
    pub(crate) verifier_params: PlonkVerifierParams<C, F>,
    pub(crate) group: Vec<F>,
    /// The evaluation domain for computing the quotient polynomial.
    pub(crate) coset_quot: Vec<F>,
    pub(crate) root_m: F,
    /// first lagrange basis.
    pub(crate) l1: FpPolynomial<F>,
    /// the l1's DFT of the polynomial of unity root set.
    pub(crate) l1_coset_evals: Vec<F>,
    /// initialize [one.neg, zero, zero, ... zero, one] polynomial.
    pub(crate) z_h: FpPolynomial<F>,
    /// the z_h's DFT of the polynomial of unity root set.
    pub(crate) z_h_inv_coset_evals: Vec<F>,
    /// the selectors' DFT of the polynomial of unity root set.
    pub(crate) selectors_coset_evals: Vec<Vec<F>>,
    /// the perms' DFT of the polynomial of unity root set.
    pub(crate) perms_coset_evals: Vec<Vec<F>>,
}

/// Define the PLONK prover params by given `PolyComScheme`.
pub type PlonkPK<PCS> = PlonkProverParams<
    <PCS as PolyComScheme>::Opening,
    <PCS as PolyComScheme>::Commitment,
    <PCS as PolyComScheme>::Field,
>;

impl<O, C, F> PlonkProverParams<O, C, F> {
    /// Return the verifier parameters.
    pub fn get_verifier_params(self) -> PlonkVerifierParams<C, F> {
        self.verifier_params
    }

    /// Return the reference of verifier parameters.
    pub fn get_verifier_params_ref(&self) -> &PlonkVerifierParams<C, F> {
        &self.verifier_params
    }
}

/// PLONK verifier parameters.
#[derive(Debug, Serialize, Deserialize)]
pub struct PlonkVerifierParams<C, F> {
    /// the commitments of the selectors.
    pub(crate) selectors: Vec<C>,
    /// the commitments of perm1, perm2, ..., perm_{n_wires_per_gate}.
    pub(crate) extended_permutations: Vec<C>,
    /// `n_wires_per_gate` different quadratic non-residue in F_q-{0}.
    pub(crate) k: Vec<F>,
    /// a primitive n-th root of unity.
    pub(crate) root: F,
    /// the size of constraint system.
    pub(crate) cs_size: usize,
    /// the public constrain variables indices.
    pub(crate) public_vars_constraint_indices: Vec<usize>,
    /// the constrain lagrange base by public constrain variables.
    pub(crate) lagrange_constants: Vec<F>,
}

/// Define the PLONK verifier params by given `PolyComScheme`.
pub type PlonkVK<PCS> =
    PlonkVerifierParams<<PCS as PolyComScheme>::Commitment, <PCS as PolyComScheme>::Field>;

/// Permutation group.
pub fn perm_values<F: Scalar>(group: &[F], perm: &[usize], k: &[F]) -> Vec<F> {
    let n = group.len();
    perm.iter()
        .map(|pi| {
            for (i, ki) in k.iter().enumerate().skip(1) {
                if *pi < (i + 1) * n && *pi >= i * n {
                    return ki.mul(&group[pi % n]);
                }
            }
            group[pi % n]
        })
        .collect()
}

/// Compute `n_wires_per_gate` different quadratic non-residue in F_q-{0}.
pub fn choose_ks<R: CryptoRng + RngCore, F: Scalar>(
    prng: &mut R,
    n_wires_per_gate: usize,
) -> Vec<F> {
    let mut k = vec![F::one()];
    let q_minus_1_half_lsf = F::field_size_minus_one_half();
    let q_minus_1_half_u64_lims_le = u64_lsf_from_bytes(&q_minus_1_half_lsf);

    for _ in 1..n_wires_per_gate {
        loop {
            let ki = F::random(prng);
            if ki == F::zero() {
                continue;
            }
            if k.iter().all(|x| x != &ki) && ki.pow(&q_minus_1_half_u64_lims_le) != F::one() {
                k.push(ki);
                break;
            }
        }
    }
    k
}

/// Precompute the prover parameters.
/// Before invoking preprocess_prover(), the constraint system `cs` should pad the number of
/// constraints to a power of two.
/// # Example
/// See plonk::prover::prover
///
pub fn preprocess_prover<PCS: PolyComScheme, CS: ConstraintSystem<Field = PCS::Field>>(
    cs: &CS,
    pcs: &PCS,
    prg_seed: [u8; 32],
) -> Result<PlonkPK<PCS>> {
    preprocess_prover_with_lagrange(cs, pcs, None, prg_seed)
}

/// Indexer that uses Lagrange bases
pub fn preprocess_prover_with_lagrange<
    PCS: PolyComScheme,
    CS: ConstraintSystem<Field = PCS::Field>,
>(
    cs: &CS,
    pcs: &PCS,
    lagrange_pcs: Option<&PCS>,
    prg_seed: [u8; 32],
) -> Result<PlonkPK<PCS>> {
    let mut prng = ChaChaRng::from_seed(prg_seed);
    let n_wires_per_gate = CS::n_wires_per_gate();
    let n = cs.size();
    let m = cs.quot_eval_dom_size();
    let factor = m / n;
    if n * factor != m {
        return Err(eg!(PlonkError::SetupError));
    }

    let lagrange_pcs = if lagrange_pcs.is_some() {
        if lagrange_pcs.unwrap().max_degree() + 1 == n {
            lagrange_pcs
        } else {
            None
        }
    } else {
        None
    };

    // Compute evaluation domains.
    let root_m =
        primitive_nth_root_of_unity::<PCS::Field>(m).c(d!(PlonkError::GroupNotFound(m)))?;
    let group_m = build_group(&root_m, m)?;
    let root = group_m[factor % m];
    let group = build_group(&root, n)?;
    let k = choose_ks::<_, PCS::Field>(&mut prng, n_wires_per_gate);
    let coset_quot = group_m.iter().map(|x| k[1].mul(x)).collect();

    // Compute the openings, commitments, and point evaluations of the permutation polynomials.
    let perm = cs.compute_permutation();
    let mut p_values = Vec::with_capacity(n_wires_per_gate * n);
    for i in 0..n_wires_per_gate {
        p_values.extend(perm_values(&group, &perm[i * n..(i + 1) * n], &k));
    }
    let mut perms_coset_evals = vec![vec![]; n_wires_per_gate];
    let mut prover_extended_perms = vec![];
    let mut verifier_extended_perms = vec![];
<<<<<<< HEAD
    for i in 0..n_wires_per_gate {
        let perm = FpPolynomial::ffti(&root, &p_values[i * n..(i + 1) * n]);
        perms_coset_evals[i].extend(perm.coset_fft_with_unity_root(&root_m, m, &k[1]));
        println!("perm: {} {}", i, perm.coefs.len());
        let (c_perm, o_perm) = pcs.commit(perm).c(d!(PlonkError::SetupError))?;
        prover_extended_perms.push(o_perm);
        verifier_extended_perms.push(c_perm);
=======

    if let Some(lagrange_pcs) = lagrange_pcs {
        for i in 0..n_wires_per_gate {
            let perm_eval = FpPolynomial::from_coefs(p_values[i * n..(i + 1) * n].to_vec());
            let perm = FpPolynomial::ffti(&root, &p_values[i * n..(i + 1) * n], n);
            perms_coset_evals[i].extend(perm.coset_fft_with_unity_root(&root_m, m, &k[1]));
            let (c_perm, _) = lagrange_pcs
                .commit(perm_eval)
                .c(d!(PlonkError::SetupError))?;
            let o_perm = pcs.opening(&perm);
            prover_extended_perms.push(o_perm);
            verifier_extended_perms.push(c_perm);
        }
    } else {
        for i in 0..n_wires_per_gate {
            let perm = FpPolynomial::ffti(&root, &p_values[i * n..(i + 1) * n], n);
            perms_coset_evals[i].extend(perm.coset_fft_with_unity_root(&root_m, m, &k[1]));
            let (c_perm, o_perm) = pcs.commit(perm).c(d!(PlonkError::SetupError))?;
            prover_extended_perms.push(o_perm);
            verifier_extended_perms.push(c_perm);
        }
>>>>>>> 30404339
    }

    // Compute the openings, commitments, and point evaluations of the selector polynomials.
    let mut selectors_coset_evals = vec![vec![]; cs.num_selectors()];
    let mut prover_selectors = vec![];
    let mut verifier_selectors = vec![];
<<<<<<< HEAD
    for (i, selector_coset_evals) in selectors_coset_evals.iter_mut().enumerate() {
        let q = FpPolynomial::ffti(&root, cs.selector(i)?);
        println!("selector: {} {}", i, q.coefs.len());
        selector_coset_evals.extend(q.coset_fft_with_unity_root(&root_m, m, &k[1]));
        let (c_q, o_q) = pcs.commit(q).c(d!(PlonkError::SetupError))?;
        prover_selectors.push(o_q);
        verifier_selectors.push(c_q);
=======
    if let Some(lagrange_pcs) = lagrange_pcs {
        for (i, selector_coset_evals) in selectors_coset_evals.iter_mut().enumerate() {
            let q_eval = FpPolynomial::from_coefs(cs.selector(i)?.to_vec());
            let q = FpPolynomial::ffti(&root, cs.selector(i)?, n);
            selector_coset_evals.extend(q.coset_fft_with_unity_root(&root_m, m, &k[1]));
            let (c_q, _) = lagrange_pcs.commit(q_eval).c(d!(PlonkError::SetupError))?;
            let o_q = pcs.opening(&q);
            prover_selectors.push(o_q);
            verifier_selectors.push(c_q);
        }
    } else {
        for (i, selector_coset_evals) in selectors_coset_evals.iter_mut().enumerate() {
            let q = FpPolynomial::ffti(&root, cs.selector(i)?, n);
            selector_coset_evals.extend(q.coset_fft_with_unity_root(&root_m, m, &k[1]));
            let (c_q, o_q) = pcs.commit(q).c(d!(PlonkError::SetupError))?;
            prover_selectors.push(o_q);
            verifier_selectors.push(c_q);
        }
>>>>>>> 30404339
    }

    // Compute polynomials L1, Z_H, and point evaluations of L1 and Z_H^{-1}.
    let mut l1 = FpPolynomial::from_coefs(vec![PCS::Field::zero(); group.len()]);
    // X^n - 1 = (X - 1) (X^{n-1} + X^{n-2} + ... + 1)
    l1.coefs[0] = PCS::Field::from(n as u64);
    let l1 = FpPolynomial::ffti(&root, &l1.coefs, n);
    let l1_coset_evals = l1.coset_fft_with_unity_root(&root_m, m, &k[1]);
    let mut z_h_coefs = vec![PCS::Field::zero(); n + 1];
    z_h_coefs[0] = PCS::Field::one().neg();
    z_h_coefs[n] = PCS::Field::one();
    let z_h = FpPolynomial::from_coefs(z_h_coefs);
    let z_h_inv_coset_evals = z_h
        .coset_fft_with_unity_root(&root_m, m, &k[1])
        .into_iter()
        .map(|x| x.inv().unwrap())
        .collect();

    let mut lagrange_constants = vec![];
    for constraint_index in cs.public_vars_constraint_indices().iter() {
        lagrange_constants.push(compute_lagrange_constant(&group, *constraint_index));
    }

    let verifier_params = PlonkVerifierParams {
        selectors: verifier_selectors,
        extended_permutations: verifier_extended_perms,
        k,
        root,
        cs_size: n,
        public_vars_constraint_indices: cs.public_vars_constraint_indices().to_vec(),
        lagrange_constants,
    };

    Ok(PlonkProverParams {
        selectors: prover_selectors,
        extended_permutations: prover_extended_perms,
        verifier_params,
        group,
        coset_quot,
        root_m,
        l1,
        l1_coset_evals,
        z_h,
        z_h_inv_coset_evals,
        selectors_coset_evals,
        perms_coset_evals,
    })
}

/// Precompute the verifier parameters.
/// Before invoking preprocess_verifier(), the constraint system `cs` should pad the number of
/// constraints to a power of two.
/// # Example
/// See plonk::prover::prover
pub fn preprocess_verifier<PCS: PolyComScheme, CS: ConstraintSystem<Field = PCS::Field>>(
    cs: &CS,
    pcs: &PCS,
    prg_seed: [u8; 32],
) -> Result<PlonkVK<PCS>> {
    let prover_params = preprocess_prover(cs, pcs, prg_seed).c(d!())?;
    Ok(prover_params.verifier_params)
}

#[cfg(test)]
mod test {
    use crate::plonk::setup::choose_ks;
    use rand_chacha::ChaChaRng;
    use zei_algebra::{bls12_381::BLSScalar, prelude::*};

    type F = BLSScalar;

    #[test]
    fn test_choose_ks() {
        let mut prng = ChaChaRng::from_seed([0u8; 32]);
        let m = 8;
        let k = choose_ks::<_, F>(&mut prng, m);
        let q_minus_one_half = F::field_size_minus_one_half();
        let q_minus_one_half_u64 = u64_lsf_from_bytes(&q_minus_one_half);
        assert_eq!(k[0], F::one());
        assert!(k.iter().skip(1).all(|x| *x != F::zero()));
        assert!(k
            .iter()
            .skip(1)
            .all(|x| x.pow(&q_minus_one_half_u64) != F::one()));
        for i in 1..m {
            for j in 0..i {
                assert_ne!(k[i], k[j]);
            }
        }
    }
}<|MERGE_RESOLUTION|>--- conflicted
+++ resolved
@@ -209,16 +209,6 @@
     let mut perms_coset_evals = vec![vec![]; n_wires_per_gate];
     let mut prover_extended_perms = vec![];
     let mut verifier_extended_perms = vec![];
-<<<<<<< HEAD
-    for i in 0..n_wires_per_gate {
-        let perm = FpPolynomial::ffti(&root, &p_values[i * n..(i + 1) * n]);
-        perms_coset_evals[i].extend(perm.coset_fft_with_unity_root(&root_m, m, &k[1]));
-        println!("perm: {} {}", i, perm.coefs.len());
-        let (c_perm, o_perm) = pcs.commit(perm).c(d!(PlonkError::SetupError))?;
-        prover_extended_perms.push(o_perm);
-        verifier_extended_perms.push(c_perm);
-=======
-
     if let Some(lagrange_pcs) = lagrange_pcs {
         for i in 0..n_wires_per_gate {
             let perm_eval = FpPolynomial::from_coefs(p_values[i * n..(i + 1) * n].to_vec());
@@ -239,22 +229,12 @@
             prover_extended_perms.push(o_perm);
             verifier_extended_perms.push(c_perm);
         }
->>>>>>> 30404339
     }
 
     // Compute the openings, commitments, and point evaluations of the selector polynomials.
     let mut selectors_coset_evals = vec![vec![]; cs.num_selectors()];
     let mut prover_selectors = vec![];
     let mut verifier_selectors = vec![];
-<<<<<<< HEAD
-    for (i, selector_coset_evals) in selectors_coset_evals.iter_mut().enumerate() {
-        let q = FpPolynomial::ffti(&root, cs.selector(i)?);
-        println!("selector: {} {}", i, q.coefs.len());
-        selector_coset_evals.extend(q.coset_fft_with_unity_root(&root_m, m, &k[1]));
-        let (c_q, o_q) = pcs.commit(q).c(d!(PlonkError::SetupError))?;
-        prover_selectors.push(o_q);
-        verifier_selectors.push(c_q);
-=======
     if let Some(lagrange_pcs) = lagrange_pcs {
         for (i, selector_coset_evals) in selectors_coset_evals.iter_mut().enumerate() {
             let q_eval = FpPolynomial::from_coefs(cs.selector(i)?.to_vec());
@@ -273,7 +253,6 @@
             prover_selectors.push(o_q);
             verifier_selectors.push(c_q);
         }
->>>>>>> 30404339
     }
 
     // Compute polynomials L1, Z_H, and point evaluations of L1 and Z_H^{-1}.
