// The Public Setup needed for Proofs
use crate::anon_xfr::abar_to_abar::{build_multi_xfr_cs, AXfrWitness};
use crate::anon_xfr::address_folding::AXfrAddressFoldingWitness;
use crate::anon_xfr::keys::AXfrKeyPair;
use crate::anon_xfr::structs::{PayeeWitness, PayerWitness};
use crate::anon_xfr::{
    abar_to_ar::build_abar_to_ar_cs,
    abar_to_bar::build_abar_to_bar_cs,
    ar_to_abar::build_ar_to_abar_cs,
    bar_to_abar::build_bar_to_abar_cs,
    commit, nullify,
    structs::{MTNode, MTPath},
    TurboPlonkCS, FEE_TYPE, TREE_DEPTH,
};
use crate::parameters::{
    ABAR_TO_AR_VERIFIER_PARAMS, ABAR_TO_BAR_VERIFIER_PARAMS, AR_TO_ABAR_VERIFIER_PARAMS,
    BAR_TO_ABAR_VERIFIER_PARAMS, BULLETPROOF_URS, LAGRANGE_BASES, SRS, VERIFIER_COMMON_PARAMS,
    VERIFIER_SPECIFIC_PARAMS,
};
use bulletproofs::BulletproofGens;
use noah_algebra::ristretto::RistrettoPoint;
use noah_algebra::{
    bls12_381::{BLSScalar, BLSG1},
    prelude::*,
    ristretto::RistrettoScalar,
};
use noah_crypto::delegated_schnorr::{DelegatedSchnorrInspection, DelegatedSchnorrProof};
use noah_crypto::field_simulation::SimFrParamsRistretto;
use noah_plonk::{
    plonk::{
        constraint_system::ConstraintSystem,
        indexer::{indexer_with_lagrange, PlonkPK, PlonkVK},
    },
    poly_commit::{kzg_poly_com::KZGCommitmentSchemeBLS, pcs::PolyComScheme},
};
use rand_chacha::ChaChaRng;
use serde::Deserialize;

/// The Bulletproofs URS.
#[derive(Serialize, Deserialize)]
pub struct BulletproofParams {
    /// The Bulletproofs generators.
    pub bp_gens: BulletproofGens,
    /// The Bulletproofs circuit generators.
    pub bp_circuit_gens: BulletproofGens,
    /// The number of bits in the range proof.
    pub range_proof_bits: usize,
}

#[derive(Serialize, Deserialize)]
/// The prover parameters.
pub struct ProverParams {
    /// The full SRS for the polynomial commitment scheme.
    pub pcs: KZGCommitmentSchemeBLS,
    /// The Lagrange basis format of SRS.
    pub lagrange_pcs: Option<KZGCommitmentSchemeBLS>,
    /// The constraint system.
    pub cs: TurboPlonkCS,
    /// The TurboPlonk proving key.
    pub prover_params: PlonkPK<KZGCommitmentSchemeBLS>,
}

#[derive(Serialize, Deserialize)]
/// The verifier parameters.
pub struct VerifierParams {
    /// The shrunk version of the polynomial commitment scheme.
    pub pcs: KZGCommitmentSchemeBLS,
    /// The shrunk version of the constraint system.
    pub cs: TurboPlonkCS,
    /// The TurboPlonk verifying key.
    pub verifier_params: PlonkVK<KZGCommitmentSchemeBLS>,
}

#[derive(Serialize, Deserialize)]
/// The common part of the verifier parameters.
pub struct VerifierParamsSplitCommon {
    /// The shrunk version of the polynomial commitment scheme.
    pub pcs: KZGCommitmentSchemeBLS,
}

#[derive(Serialize, Deserialize)]
/// The specific part of the verifier parameters.
pub struct VerifierParamsSplitSpecific {
    /// The shrunk version of the constraint system.
    pub cs: TurboPlonkCS,
    /// The verifier parameters.
    pub verifier_params: PlonkVK<KZGCommitmentSchemeBLS>,
}

/// The range in the Bulletproofs range check.
pub const BULLET_PROOF_RANGE: usize = 32;
/// The maximal number
pub const MAX_CONFIDENTIAL_RECORD_NUMBER: usize = 128;
/// The maximal number of inputs and outputs supported by this setup program.
pub const MAX_ANONYMOUS_RECORD_NUMBER: usize = 6;
/// The default number of Bulletproofs generators
pub const DEFAULT_BP_NUM_GENS: usize = 256;

impl BulletproofParams {
    /// Load the URS for Bulletproofs.
    pub fn new() -> Result<BulletproofParams> {
        let urs = BULLETPROOF_URS.c(d!(NoahError::MissingSRSError))?;

        let pp: BulletproofParams = bincode::deserialize(&urs)
            .c(d!(NoahError::DeserializationError))
            .unwrap();
        Ok(pp)
    }

    /// Increase the Bulletproofs URS on demand.
    pub fn increase_circuit_gens(&mut self, new_size: usize) {
        self.bp_circuit_gens
            .increase_capacity(new_size.next_power_of_two());
    }
}

impl Default for BulletproofParams {
    fn default() -> Self {
        let range_generators =
            BulletproofGens::new(BULLET_PROOF_RANGE, MAX_CONFIDENTIAL_RECORD_NUMBER);
        let circuit_generators = BulletproofGens::new(DEFAULT_BP_NUM_GENS, 1);

        BulletproofParams {
            bp_gens: range_generators,
            bp_circuit_gens: circuit_generators,
            range_proof_bits: BULLET_PROOF_RANGE,
        }
    }
}

impl ProverParams {
    /// Obtain the parameters for anonymous transfer for a given number of inputs and a given number of outputs.
    pub fn new(
        n_payers: usize,
        n_payees: usize,
        tree_depth: Option<usize>,
    ) -> Result<ProverParams> {
        let folding_witness = AXfrAddressFoldingWitness::default();

        let fake_witness = match tree_depth {
            Some(depth) => AXfrWitness::fake(n_payers, n_payees, depth, 0),
            None => AXfrWitness::fake(n_payers, n_payees, TREE_DEPTH, 0),
        };

<<<<<<< HEAD
        let pcs = load_srs_params(cs.size())?;
=======
        let mut nullifiers_traces = Vec::new();
        let mut input_commitments_traces = Vec::new();
        let mut output_commitments_traces = Vec::new();
        for payer_witness in fake_witness.payers_witnesses.iter() {
            let (_, trace) = nullify(
                &AXfrKeyPair::from_secret_key(payer_witness.secret_key.clone()),
                payer_witness.amount,
                payer_witness.asset_type,
                payer_witness.uid,
            )?;
            nullifiers_traces.push(trace);

            let (_, trace) = commit(
                &AXfrKeyPair::from_secret_key(payer_witness.secret_key.clone()).get_public_key(),
                payer_witness.blind,
                payer_witness.amount,
                payer_witness.asset_type,
            )?;
            input_commitments_traces.push(trace);
        }

        for payee_witness in fake_witness.payees_witnesses.iter() {
            let (_, trace) = commit(
                &payee_witness.public_key,
                payee_witness.blind,
                payee_witness.amount,
                payee_witness.asset_type,
            )?;
            output_commitments_traces.push(trace);
        }

        let (cs, _) = build_multi_xfr_cs(
            fake_witness,
            FEE_TYPE.as_scalar(),
            &nullifiers_traces,
            &input_commitments_traces,
            &output_commitments_traces,
            &folding_witness,
        );

        let pcs = KZGCommitmentSchemeBLS::from_unchecked_bytes(&srs)
            .c(d!(NoahError::DeserializationError))?;

>>>>>>> 79d5e331
        let lagrange_pcs = load_lagrange_params(cs.size());

        let prover_params = indexer_with_lagrange(&cs, &pcs, lagrange_pcs.as_ref()).unwrap();

        Ok(ProverParams {
            pcs,
            lagrange_pcs,
            cs,
            prover_params,
        })
    }

    /// Obtain the parameters for confidential to anonymous.
    pub fn bar_to_abar_params() -> Result<ProverParams> {
        let zero = BLSScalar::zero();

        let proof = DelegatedSchnorrProof::<RistrettoScalar, RistrettoPoint, SimFrParamsRistretto> {
            inspection_comm: Default::default(),
            randomizers: vec![RistrettoPoint::default(); 3],
            response_scalars: vec![(RistrettoScalar::default(), RistrettoScalar::default()); 3],
            params_phantom: Default::default(),
        };

        let non_zk_state =
            DelegatedSchnorrInspection::<RistrettoScalar, RistrettoPoint, SimFrParamsRistretto> {
                committed_data_and_randomizer: vec![
                    (
                        RistrettoScalar::default(),
                        RistrettoScalar::default()
                    );
                    3
                ],
                r: BLSScalar::default(),
                params_phantom: Default::default(),
                group_phantom: Default::default(),
            };

        let beta = RistrettoScalar::zero();
        let lambda = RistrettoScalar::zero();

        // It's okay to choose a fixed seed to build CS.
        let mut prng = ChaChaRng::from_seed([0u8; 32]);
        let keypair = AXfrKeyPair::generate(&mut prng);

        let (_, output_commitment_trace) = commit(&keypair.get_public_key(), zero, 0, zero)?;

        let (cs, _) = build_bar_to_abar_cs(
            zero,
            zero,
            zero,
            &keypair.get_public_key(),
            &proof,
            &non_zk_state,
            &beta,
            &lambda,
            &output_commitment_trace,
        );

        let pcs = load_srs_params(cs.size())?;
        let lagrange_pcs = load_lagrange_params(cs.size());

        let prover_params = indexer_with_lagrange(&cs, &pcs, lagrange_pcs.as_ref()).unwrap();

        Ok(ProverParams {
            pcs,
            lagrange_pcs,
            cs,
            prover_params,
        })
    }

    /// Obtain the parameters for anonymous to confidential.
    pub fn abar_to_bar_params(tree_depth: usize) -> Result<ProverParams> {
        let bls_zero = BLSScalar::zero();

        let proof = DelegatedSchnorrProof::<RistrettoScalar, RistrettoPoint, SimFrParamsRistretto> {
            inspection_comm: Default::default(),
            randomizers: vec![RistrettoPoint::default(); 3],
            response_scalars: vec![(RistrettoScalar::default(), RistrettoScalar::default()); 3],
            params_phantom: Default::default(),
        };

        let non_zk_state =
            DelegatedSchnorrInspection::<RistrettoScalar, RistrettoPoint, SimFrParamsRistretto> {
                committed_data_and_randomizer: vec![
                    (
                        RistrettoScalar::default(),
                        RistrettoScalar::default()
                    );
                    3
                ],
                r: BLSScalar::default(),
                params_phantom: Default::default(),
                group_phantom: Default::default(),
            };

        let beta = RistrettoScalar::zero();
        let lambda = RistrettoScalar::zero();

        // It's okay to choose a fixed seed to build CS.
        let mut prng = ChaChaRng::from_seed([0u8; 32]);
        let keypair = AXfrKeyPair::generate(&mut prng);

        let node = MTNode {
            siblings1: bls_zero,
            siblings2: bls_zero,
            is_left_child: 0,
            is_right_child: 0,
        };
        let payer_secret = PayerWitness {
            secret_key: keypair.get_secret_key(),
            uid: 0,
            amount: 0,
            asset_type: bls_zero,
            path: MTPath::new(vec![node; tree_depth]),
            blind: bls_zero,
        };

        let folding_witness = AXfrAddressFoldingWitness::default();

        let (_, nullifier_trace) = nullify(
            &AXfrKeyPair::from_secret_key(payer_secret.secret_key.clone()),
            payer_secret.amount,
            payer_secret.asset_type,
            payer_secret.uid,
        )?;

        let (_, input_commitment_trace) = commit(
            &AXfrKeyPair::from_secret_key(payer_secret.secret_key.clone()).get_public_key(),
            payer_secret.blind,
            payer_secret.amount,
            payer_secret.asset_type,
        )?;

        let (cs, _) = build_abar_to_bar_cs(
            payer_secret,
            &nullifier_trace,
            &input_commitment_trace,
            &proof,
            &non_zk_state,
            &beta,
            &lambda,
            &folding_witness,
        );

        let pcs = load_srs_params(cs.size())?;
        let lagrange_pcs = load_lagrange_params(cs.size());

        let prover_params = indexer_with_lagrange(&cs, &pcs, lagrange_pcs.as_ref()).unwrap();

        Ok(ProverParams {
            pcs,
            lagrange_pcs,
            cs,
            prover_params,
        })
    }

    /// Obtain the parameters for transparent to anonymous.
    pub fn ar_to_abar_params() -> Result<ProverParams> {
        let bls_zero = BLSScalar::zero();

        // It's okay to choose a fixed seed to build CS.
        let mut prng = ChaChaRng::from_seed([0u8; 32]);
        let keypair = AXfrKeyPair::generate(&mut prng);
        let dummy_payee = PayeeWitness {
            amount: 0,
            blind: bls_zero,
            asset_type: bls_zero,
            public_key: keypair.get_public_key(),
        };

        let (_, input_commitment_trace) = commit(
            &dummy_payee.public_key,
            dummy_payee.blind,
            dummy_payee.amount,
            dummy_payee.asset_type,
        )?;

        let (cs, _) = build_ar_to_abar_cs(dummy_payee, &input_commitment_trace);

        let pcs = load_srs_params(cs.size())?;
        let lagrange_pcs = load_lagrange_params(cs.size());

        let prover_params = indexer_with_lagrange(&cs, &pcs, lagrange_pcs.as_ref()).unwrap();

        Ok(ProverParams {
            pcs,
            lagrange_pcs,
            cs,
            prover_params,
        })
    }

    /// Obtain the parameters for anonymous to transparent.
    pub fn abar_to_ar_params(tree_depth: usize) -> Result<ProverParams> {
        let bls_zero = BLSScalar::zero();

        // It's okay to choose a fixed seed to build CS.
        let mut prng = ChaChaRng::from_seed([0u8; 32]);
        let keypair = AXfrKeyPair::generate(&mut prng);

        let node = MTNode {
            siblings1: bls_zero,
            siblings2: bls_zero,
            is_left_child: 0,
            is_right_child: 0,
        };
        let payer_secret = PayerWitness {
            secret_key: keypair.get_secret_key(),
            uid: 0,
            amount: 0,
            asset_type: bls_zero,
            path: MTPath::new(vec![node; tree_depth]),
            blind: bls_zero,
        };

        let folding_witness = AXfrAddressFoldingWitness::default();

        let (_, nullifier_trace) = nullify(
            &AXfrKeyPair::from_secret_key(payer_secret.secret_key.clone()),
            payer_secret.amount,
            payer_secret.asset_type,
            payer_secret.uid,
        )?;

        let (_, input_commitment_trace) = commit(
            &AXfrKeyPair::from_secret_key(payer_secret.secret_key.clone()).get_public_key(),
            payer_secret.blind,
            payer_secret.amount,
            payer_secret.asset_type,
        )?;

        let (cs, _) = build_abar_to_ar_cs(
            payer_secret,
            &nullifier_trace,
            &input_commitment_trace,
            &folding_witness,
        );

        let pcs = load_srs_params(cs.size())?;
        let lagrange_pcs = load_lagrange_params(cs.size());

        let prover_params = indexer_with_lagrange(&cs, &pcs, lagrange_pcs.as_ref()).unwrap();

        Ok(ProverParams {
            pcs,
            lagrange_pcs,
            cs,
            prover_params,
        })
    }
}

fn load_lagrange_params(size: usize) -> Option<KZGCommitmentSchemeBLS> {
    match LAGRANGE_BASES.get(&size) {
        None => None,
        Some(bytes) => {
            let mut len_bytes = [0u8; 4];
            len_bytes.copy_from_slice(&bytes[0..4]);
            let len = u32::from_le_bytes(len_bytes) as usize;

            let n = BLSG1::unchecked_size();

            let mut v = vec![];
            for i in 0..len {
                v.push(BLSG1::from_unchecked_bytes(&bytes[(4 + n * i)..(4 + n * (i + 1))]).ok()?);
            }

            Some(KZGCommitmentSchemeBLS {
                public_parameter_group_1: v,
                public_parameter_group_2: vec![],
            })
        }
    }
}

fn load_srs_params(size: usize) -> Result<KZGCommitmentSchemeBLS> {
    let srs = SRS.c(d!(NoahError::MissingSRSError))?;
    let KZGCommitmentSchemeBLS {
        public_parameter_group_1,
        public_parameter_group_2,
    } = KZGCommitmentSchemeBLS::from_unchecked_bytes(&srs)
        .c(d!(NoahError::DeserializationError))?;

    let mut new_group_1 = vec![BLSG1::default(); core::cmp::max(size + 3, 4099)];
    new_group_1[0..4099].copy_from_slice(&public_parameter_group_1[0..4099]);

    if size == 8192 {
        new_group_1[8192..8195].copy_from_slice(&public_parameter_group_1[4099..4102]);
    }
    if size == 16384 {
        new_group_1[16384..16387].copy_from_slice(&public_parameter_group_1[4102..4105]);
    }
    if size == 32768 {
        new_group_1[32768..32771].copy_from_slice(&public_parameter_group_1[4105..4108]);
    }

    Ok(KZGCommitmentSchemeBLS {
        public_parameter_group_2,
        public_parameter_group_1: new_group_1,
    })
}

impl VerifierParams {
    /// Create the verifier parameters for a given number of inputs and a given number of outputs.
    pub fn create(
        n_payers: usize,
        n_payees: usize,
        tree_depth: Option<usize>,
    ) -> Result<VerifierParams> {
        let prover_params = ProverParams::new(n_payers, n_payees, tree_depth)?;
        Ok(Self::from(prover_params))
    }

    /// Load the verifier parameters for a given number of inputs and a given number of outputs.
    pub fn load(n_payers: usize, n_payees: usize) -> Result<VerifierParams> {
        if n_payees > MAX_ANONYMOUS_RECORD_NUMBER || n_payers > MAX_ANONYMOUS_RECORD_NUMBER {
            Err(SimpleError::new(d!(NoahError::MissingVerifierParamsError), None).into())
        } else {
            match (VERIFIER_COMMON_PARAMS, VERIFIER_SPECIFIC_PARAMS) {
                (Some(c_bytes), Some(s_bytes)) => {
                    let common: VerifierParamsSplitCommon =
                        bincode::deserialize(c_bytes).c(d!(NoahError::DeserializationError))?;
                    let specials: Vec<Vec<Vec<u8>>> = bincode::deserialize(s_bytes).unwrap();
                    let special: VerifierParamsSplitSpecific =
                        bincode::deserialize(&specials[n_payers - 1][n_payees - 1])
                            .c(d!(NoahError::DeserializationError))?;
                    Ok(VerifierParams {
                        pcs: common.pcs,
                        cs: special.cs,
                        verifier_params: special.verifier_params,
                    })
                }
                _ => Self::create(n_payers, n_payees, None),
            }
        }
    }

    /// Obtain the parameters for anonymous to confidential.
    pub fn abar_to_bar_params() -> Result<VerifierParams> {
        if let Some(bytes) = ABAR_TO_BAR_VERIFIER_PARAMS {
            bincode::deserialize(bytes).c(d!(NoahError::DeserializationError))
        } else {
            let prover_params = ProverParams::abar_to_bar_params(TREE_DEPTH)?;
            Ok(VerifierParams::from(prover_params))
        }
    }

    /// Obtain the parameters for confidential to anonymous.
    pub fn bar_to_abar_params() -> Result<VerifierParams> {
        if let Some(bytes) = BAR_TO_ABAR_VERIFIER_PARAMS {
            bincode::deserialize(bytes).c(d!(NoahError::DeserializationError))
        } else {
            let prover_params = ProverParams::bar_to_abar_params()?;
            Ok(VerifierParams::from(prover_params))
        }
    }

    /// Obtain the parameters for transparent to anonymous.
    pub fn ar_to_abar_params() -> Result<VerifierParams> {
        if let Some(bytes) = AR_TO_ABAR_VERIFIER_PARAMS {
            bincode::deserialize(bytes).c(d!(NoahError::DeserializationError))
        } else {
            let prover_params = ProverParams::ar_to_abar_params()?;
            Ok(VerifierParams::from(prover_params))
        }
    }

    /// Obtain the parameters for anonymous to transparent.
    pub fn abar_to_ar_params() -> Result<VerifierParams> {
        if let Some(bytes) = ABAR_TO_AR_VERIFIER_PARAMS {
            bincode::deserialize(bytes).c(d!(NoahError::DeserializationError))
        } else {
            let prover_params = ProverParams::abar_to_ar_params(TREE_DEPTH)?;
            Ok(VerifierParams::from(prover_params))
        }
    }

    /// Shrink the verifier parameters.
    pub fn shrink(self) -> Result<VerifierParams> {
        Ok(VerifierParams {
            pcs: self.pcs.shrink_to_verifier_only()?,
            cs: self.cs.shrink_to_verifier_only()?,
            verifier_params: self.verifier_params,
        })
    }

    /// Split the verifier parameters to the common part and the sspecific part.
    pub fn split(self) -> Result<(VerifierParamsSplitCommon, VerifierParamsSplitSpecific)> {
        Ok((
            VerifierParamsSplitCommon {
                pcs: self.pcs.shrink_to_verifier_only()?,
            },
            VerifierParamsSplitSpecific {
                cs: self.cs.shrink_to_verifier_only()?,
                verifier_params: self.verifier_params,
            },
        ))
    }
}

impl From<ProverParams> for VerifierParams {
    fn from(params: ProverParams) -> Self {
        VerifierParams {
            pcs: params.pcs,
            cs: params.cs,
            verifier_params: params.prover_params.get_verifier_params(),
        }
    }
}

#[cfg(test)]
mod test {
    use super::load_srs_params;
    use crate::anon_xfr::TREE_DEPTH;
    use crate::setup::{ProverParams, VerifierParams};
    use noah_algebra::{
        bls12_381::{BLSScalar, BLSG1},
        prelude::*,
    };
    use noah_plonk::poly_commit::{field_polynomial::FpPolynomial, pcs::PolyComScheme};

    #[test]
    fn test_params_serialization() {
        let params = ProverParams::new(1, 1, Some(1)).unwrap();

        let v = bincode::serialize(&params).unwrap();
        let params_de: ProverParams = bincode::deserialize(&v).unwrap();
        let v2 = bincode::serialize(&params_de).unwrap();
        assert_eq!(v, v2);
    }

    #[test]
    fn test_vk_params_serialization() {
        let params = VerifierParams::create(3, 3, Some(TREE_DEPTH))
            .unwrap()
            .shrink()
            .unwrap();
        let v = bincode::serialize(&params).unwrap();
        let params_de: VerifierParams = bincode::deserialize(&v).unwrap();
        let v2 = bincode::serialize(&params_de).unwrap();
        assert_eq!(v, v2);
    }

    #[test]
    fn test_crs_commit() {
        let pcs = load_srs_params(16).unwrap();

        let one = BLSScalar::one();
        let two = one.add(&one);
        let three = two.add(&one);
        let six = three.add(&three);

        let fq_poly = FpPolynomial::from_coefs(vec![two, three, six]);
        let commitment = pcs.commit(&fq_poly).unwrap();

        let coefs_poly_blsscalar = fq_poly.get_coefs_ref().iter().collect_vec();
        let mut expected_committed_value = BLSG1::get_identity();

        // Doing the multiexp by hand
        for (i, coef) in coefs_poly_blsscalar.iter().enumerate() {
            let g_i = pcs.public_parameter_group_1[i].clone();
            expected_committed_value = expected_committed_value.add(&g_i.mul(&coef));
        }
        assert_eq!(expected_committed_value, commitment.0);
    }
}<|MERGE_RESOLUTION|>--- conflicted
+++ resolved
@@ -142,9 +142,6 @@
             None => AXfrWitness::fake(n_payers, n_payees, TREE_DEPTH, 0),
         };
 
-<<<<<<< HEAD
-        let pcs = load_srs_params(cs.size())?;
-=======
         let mut nullifiers_traces = Vec::new();
         let mut input_commitments_traces = Vec::new();
         let mut output_commitments_traces = Vec::new();
@@ -185,10 +182,7 @@
             &folding_witness,
         );
 
-        let pcs = KZGCommitmentSchemeBLS::from_unchecked_bytes(&srs)
-            .c(d!(NoahError::DeserializationError))?;
-
->>>>>>> 79d5e331
+        let pcs = load_srs_params(cs.size())?;
         let lagrange_pcs = load_lagrange_params(cs.size());
 
         let prover_params = indexer_with_lagrange(&cs, &pcs, lagrange_pcs.as_ref()).unwrap();
