#![allow(clippy::upper_case_acronyms)]
#![allow(non_camel_case_types)]
#![cfg_attr(
    any(feature = "no_urs", feature = "no_srs", feature = "no_vk"),
    allow(unused)
)]

use ark_bulletproofs_secq256k1::BulletproofGens as BulletproofGensOverSecq256k1;
use ark_serialize::{CanonicalDeserialize, CanonicalSerialize};
use bulletproofs::BulletproofGens;
use noah::setup::{
    BulletproofParams, BulletproofURS, ProverParams, VerifierParams, ANON_XFR_BP_GENS_LEN,
    MAX_ANONYMOUS_RECORD_NUMBER,
};
use noah_algebra::utils::save_to_file;
use noah_crypto::basic::pedersen_comm::PedersenCommitmentSecq256k1;
use noah_plonk::poly_commit::kzg_poly_com::KZGCommitmentSchemeBLS;
use rand_chacha::ChaChaRng;
use rand_core::SeedableRng;
use std::{collections::HashMap, path::PathBuf};
use structopt::StructOpt;

use noah::anon_xfr::TREE_DEPTH;
use rayon::prelude::*;

#[derive(StructOpt, Debug)]
#[structopt(
    about = "Noah tool to generate necessary zero-knowledge proof parameters.",
    rename_all = "kebab-case"
)]
enum Actions {
    /// Generates the verifying key for anonymous transfer
    TRANSFER { directory: PathBuf },

    /// Generates the verifying key for ABAR to BAR transform
    ABAR_TO_BAR { directory: PathBuf },

    /// Generates the verifying key for BAR to ABAR transform
    BAR_TO_ABAR { directory: PathBuf },

    /// Generates the verifying key for AR to ABAR transform
    AR_TO_ABAR { directory: PathBuf },

    /// Generates the verifying key for ABAR to AR transform
    ABAR_TO_AR { directory: PathBuf },

<<<<<<< HEAD
    /// Generates the uniform reference string for Bulletproof(over the Curve25519 curve).
    BULLETPROOF_OVER_CURVE25519 { directory: PathBuf },

    /// Generates the uniform reference string for Bulletproof(over the Secq256k1 curve).
    BULLETPROOF_OVER_SECQ256K1 { directory: PathBuf },
=======
    /// Generates the uniform reference string for Bulletproof
    BULLETPROOF { directory: PathBuf },

    /// Generates all necessary parameters
    ALL { directory: PathBuf },
>>>>>>> efa9ba56
}

fn main() {
    use Actions::*;
    let action = Actions::from_args();
    match action {
        TRANSFER { directory } => {
            gen_transfer_vk(directory);
        }

        ABAR_TO_BAR { directory } => {
            gen_abar_to_bar_vk(directory);
        }

        BAR_TO_ABAR { directory } => {
            gen_bar_to_abar_vk(directory);
        }

        AR_TO_ABAR { directory } => {
            gen_ar_to_abar_vk(directory);
        }

        ABAR_TO_AR { directory } => {
            gen_abar_to_ar_vk(directory);
        }

<<<<<<< HEAD
        BULLETPROOF_OVER_CURVE25519 { directory } => gen_bulletproof_curve25519_urs(directory),

        BULLETPROOF_OVER_SECQ256K1 { directory } => gen_bulletproof_secq256k1_urs(directory),
=======
        BULLETPROOF { directory } => gen_bulletproof_urs(directory),

        ALL { directory } => gen_all(directory),
>>>>>>> efa9ba56
    };
}

// cargo run --release --features="gen no_vk" --bin gen-params transfer "./parameters"
fn gen_transfer_vk(directory: PathBuf) {
    println!(
        "Generating verifying keys for anonymous transfer for 1..{} payers, 1..{} payees ...",
        MAX_ANONYMOUS_RECORD_NUMBER, MAX_ANONYMOUS_RECORD_NUMBER
    );

    let transfer_params = VerifierParams::create(1, 1, Some(TREE_DEPTH)).unwrap();
    let (common, _) = transfer_params.split().unwrap();
    let common_ser = bincode::serialize(&common).unwrap();

    let mut common_path = directory.clone();
    common_path.push("transfer-vk-common.bin");
    save_to_file(&common_ser, common_path);

    let is: Vec<usize> = (1..=MAX_ANONYMOUS_RECORD_NUMBER).map(|i| i).collect();
    let mut bytes: HashMap<usize, Vec<Vec<u8>>> = is
        .par_iter()
        .map(|i| {
            let js: Vec<usize> = (1..=MAX_ANONYMOUS_RECORD_NUMBER).map(|j| j).collect();
            let mut bytes: HashMap<usize, Vec<u8>> = js
                .par_iter()
                .map(|j| {
                    println!("generating {} payers & {} payees", i, j);
                    let node_params = VerifierParams::create(*i, *j, Some(TREE_DEPTH)).unwrap();
                    println!(
                        "the size of the constraint system for {} payers & {} payees: {}",
                        i, j, node_params.cs.size
                    );
                    let (_, special) = node_params.split().unwrap();
                    (*j, bincode::serialize(&special).unwrap())
                })
                .collect();
            let mut ordered = vec![];
            for i in 1..=MAX_ANONYMOUS_RECORD_NUMBER {
                ordered.push(bytes.remove(&i).unwrap())
            }
            (*i, ordered)
        })
        .collect();

    let mut specials = vec![];
    for i in 1..=MAX_ANONYMOUS_RECORD_NUMBER {
        specials.push(bytes.remove(&i).unwrap())
    }

    let specials_ser = bincode::serialize(&specials).unwrap();
    let mut specials_path = directory.clone();
    specials_path.push("transfer-vk-specific.bin");
    save_to_file(&specials_ser, specials_path);
}

// cargo run --release --features="gen no_vk" --bin gen-params abar-to-bar "./parameters"
fn gen_abar_to_bar_vk(mut path: PathBuf) {
    println!("Generating the verifying key for ABAR TO BAR ...");

    let user_params = ProverParams::abar_to_bar_params(TREE_DEPTH).unwrap();
    let node_params = VerifierParams::from(user_params).shrink().unwrap();
    println!(
        "the size of the constraint system for ABAR TO BAR: {}",
        node_params.cs.size
    );
    let bytes = bincode::serialize(&node_params).unwrap();
    path.push("abar-to-bar-vk.bin");
    save_to_file(&bytes, path);

    let start = std::time::Instant::now();
    let _n: VerifierParams = bincode::deserialize(&bytes).unwrap();
    let elapsed = start.elapsed();
    println!("Deserialize time: {:.2?}", elapsed);
}

// cargo run --release --features="gen no_vk" --bin gen-params bar-to-abar "./parameters"
fn gen_bar_to_abar_vk(mut path: PathBuf) {
    println!("Generating the verifying key for BAR TO ABAR ...");

    let user_params = ProverParams::bar_to_abar_params().unwrap();
    let node_params = VerifierParams::from(user_params).shrink().unwrap();
    println!(
        "the size of the constraint system for BAR TO ABAR: {}",
        node_params.cs.size
    );
    let bytes = bincode::serialize(&node_params).unwrap();
    path.push("bar-to-abar-vk.bin");
    save_to_file(&bytes, path);

    let start = std::time::Instant::now();
    let _n: VerifierParams = bincode::deserialize(&bytes).unwrap();
    let elapsed = start.elapsed();
    println!("Deserialize time: {:.2?}", elapsed);
}

// cargo run --release --features="gen no_vk" --bin gen-params ar-to-abar "./parameters"
fn gen_ar_to_abar_vk(mut path: PathBuf) {
    println!("Generating the verifying key for AR TO ABAR ...");

    let user_params = ProverParams::ar_to_abar_params().unwrap();
    let node_params = VerifierParams::from(user_params).shrink().unwrap();
    println!(
        "the size of the constraint system for AR TO ABAR: {}",
        node_params.cs.size
    );
    let bytes = bincode::serialize(&node_params).unwrap();
    path.push("ar-to-abar-vk.bin");
    save_to_file(&bytes, path);

    let start = std::time::Instant::now();
    let _n: VerifierParams = bincode::deserialize(&bytes).unwrap();
    let elapsed = start.elapsed();
    println!("Deserialize time: {:.2?}", elapsed);
}

// cargo run --release --features="gen no_vk" --bin gen-params abar-to-ar "./parameters"
fn gen_abar_to_ar_vk(mut path: PathBuf) {
    println!("Generating the verifying key for ABAR TO AR ...");

    let user_params = ProverParams::abar_to_ar_params(TREE_DEPTH).unwrap();
    let node_params = VerifierParams::from(user_params).shrink().unwrap();
    println!(
        "the size of the constraint system for ABAR TO AR: {}",
        node_params.cs.size
    );
    let bytes = bincode::serialize(&node_params).unwrap();
    path.push("abar-to-ar-vk.bin");
    save_to_file(&bytes, path);

    let start = std::time::Instant::now();
    let _n: VerifierParams = bincode::deserialize(&bytes).unwrap();
    let elapsed = start.elapsed();
    println!("Deserialize time: {:.2?}", elapsed);
}

// cargo run --release --features="gen no_urs no_srs no_vk" --bin gen-params bulletproof-over-curve25519 "./parameters"
fn gen_bulletproof_curve25519_urs(mut path: PathBuf) {
    println!("Generating Bulletproof(over the Curve25519 curve) uniform reference string ...");

    let pp = BulletproofParams::default();
    let bytes = bincode::serialize(&pp).unwrap();
    path.push("bulletproof-curve25519-urs.bin");
    save_to_file(&bytes, path);

    let start = std::time::Instant::now();
    let _n: BulletproofParams = bincode::deserialize(&bytes).unwrap();
    let elapsed = start.elapsed();
    println!("Deserialize time: {:.2?}", elapsed);
}

<<<<<<< HEAD
// cargo run --release --features="gen no_urs no_srs no_vk" --bin gen-params bulletproof-over-secq256k1 "./parameters"
fn gen_bulletproof_secq256k1_urs(mut path: PathBuf) {
    println!("Generating Bulletproof(over the Secq256k1 curve) uniform reference string ...");

    let bp_gens = BulletproofGensOverSecq256k1::new(ANON_XFR_BP_GENS_LEN, 1);
    let mut bytes = Vec::new();
    bp_gens.serialize_unchecked(&mut bytes).unwrap();
    path.push("bulletproof-secq256k1-urs.bin");
    save_to_file(&bytes, path);

    let start = std::time::Instant::now();
    let reader = ark_std::io::BufReader::new(bytes.as_slice());
    let _bp_gens = BulletproofGensOverSecq256k1::deserialize_unchecked(reader).unwrap();
    println!("Deserialize time: {:.2?}", start.elapsed());
=======
// cargo run --release --features="gen no_vk" --bin gen-params all "./parameters"
fn gen_all(directory: PathBuf) {
    gen_transfer_vk(directory.clone());
    gen_abar_to_bar_vk(directory.clone());
    gen_bar_to_abar_vk(directory.clone());
    gen_ar_to_abar_vk(directory.clone());
    gen_abar_to_ar_vk(directory.clone());
    gen_bulletproof_urs(directory);
>>>>>>> efa9ba56
}<|MERGE_RESOLUTION|>--- conflicted
+++ resolved
@@ -44,19 +44,14 @@
     /// Generates the verifying key for ABAR to AR transform
     ABAR_TO_AR { directory: PathBuf },
 
-<<<<<<< HEAD
     /// Generates the uniform reference string for Bulletproof(over the Curve25519 curve).
     BULLETPROOF_OVER_CURVE25519 { directory: PathBuf },
 
     /// Generates the uniform reference string for Bulletproof(over the Secq256k1 curve).
     BULLETPROOF_OVER_SECQ256K1 { directory: PathBuf },
-=======
-    /// Generates the uniform reference string for Bulletproof
-    BULLETPROOF { directory: PathBuf },
 
     /// Generates all necessary parameters
     ALL { directory: PathBuf },
->>>>>>> efa9ba56
 }
 
 fn main() {
@@ -83,15 +78,11 @@
             gen_abar_to_ar_vk(directory);
         }
 
-<<<<<<< HEAD
         BULLETPROOF_OVER_CURVE25519 { directory } => gen_bulletproof_curve25519_urs(directory),
 
         BULLETPROOF_OVER_SECQ256K1 { directory } => gen_bulletproof_secq256k1_urs(directory),
-=======
-        BULLETPROOF { directory } => gen_bulletproof_urs(directory),
-
+        
         ALL { directory } => gen_all(directory),
->>>>>>> efa9ba56
     };
 }
 
@@ -242,7 +233,6 @@
     println!("Deserialize time: {:.2?}", elapsed);
 }
 
-<<<<<<< HEAD
 // cargo run --release --features="gen no_urs no_srs no_vk" --bin gen-params bulletproof-over-secq256k1 "./parameters"
 fn gen_bulletproof_secq256k1_urs(mut path: PathBuf) {
     println!("Generating Bulletproof(over the Secq256k1 curve) uniform reference string ...");
@@ -257,7 +247,7 @@
     let reader = ark_std::io::BufReader::new(bytes.as_slice());
     let _bp_gens = BulletproofGensOverSecq256k1::deserialize_unchecked(reader).unwrap();
     println!("Deserialize time: {:.2?}", start.elapsed());
-=======
+
 // cargo run --release --features="gen no_vk" --bin gen-params all "./parameters"
 fn gen_all(directory: PathBuf) {
     gen_transfer_vk(directory.clone());
@@ -265,6 +255,6 @@
     gen_bar_to_abar_vk(directory.clone());
     gen_ar_to_abar_vk(directory.clone());
     gen_abar_to_ar_vk(directory.clone());
-    gen_bulletproof_urs(directory);
->>>>>>> efa9ba56
+    gen_bulletproof_curve25519_urs(directory.clone());
+    gen_bulletproof_secq256k1_urs(directory)
 }