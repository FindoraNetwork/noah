--- conflicted
+++ resolved
@@ -1,13 +1,7 @@
-<<<<<<< HEAD
-use crate::anon_xfr::address_folding::{
-    create_address_folding, prove_address_folding_in_cs, verify_address_folding,
-    AXfrAddressFoldingInstance, AXfrAddressFoldingWitness,
-=======
 use crate::anon_xfr::address_folding_secp256k1::{
     create_address_folding_secp256k1, prepare_verifier_input_secp256k1,
     prove_address_folding_in_cs_secp256k1, verify_address_folding_secp256k1,
     AXfrAddressFoldingInstanceSecp256k1, AXfrAddressFoldingWitnessSecp256k1,
->>>>>>> ff8e09d9
 };
 use crate::anon_xfr::{
     add_merkle_path_variables, check_asset_amount, check_inputs, check_roots, commit, commit_in_cs,
@@ -269,16 +263,12 @@
     };
 
     let mut transcript = Transcript::new(ANON_XFR_FOLDING_PROOF_TRANSCRIPT);
-<<<<<<< HEAD
-    let address_folding_public_input =
-        verify_address_folding(hash, &mut transcript, &note.folding_instance)?;
-=======
+
     let (beta, lambda) =
         verify_address_folding_secp256k1(hash, &mut transcript, &note.folding_instance)?;
 
     let address_folding_public_input =
         prepare_verifier_input_secp256k1(&note.folding_instance, &beta, &lambda);
->>>>>>> ff8e09d9
 
     verify_xfr(
         params,
@@ -326,16 +316,12 @@
             };
 
             let mut transcript = Transcript::new(ANON_XFR_FOLDING_PROOF_TRANSCRIPT);
-<<<<<<< HEAD
-            let address_folding_public_input =
-                verify_address_folding(hash, &mut transcript, &note.folding_instance)?;
-=======
+
             let (beta, lambda) =
                 verify_address_folding_secp256k1(hash, &mut transcript, &note.folding_instance)?;
 
             let address_folding_public_input =
                 prepare_verifier_input_secp256k1(&note.folding_instance, &beta, &lambda);
->>>>>>> ff8e09d9
 
             verify_xfr(
                 *param,
@@ -917,14 +903,10 @@
     use crate::anon_xfr::abar_to_abar::{
         finish_anon_xfr_note, init_anon_xfr_note, AXfrNote, ANON_XFR_FOLDING_PROOF_TRANSCRIPT,
     };
-<<<<<<< HEAD
-    use crate::anon_xfr::address_folding::{create_address_folding, verify_address_folding};
-=======
     use crate::anon_xfr::address_folding_secp256k1::{
         create_address_folding_secp256k1, prepare_verifier_input_secp256k1,
         verify_address_folding_secp256k1,
     };
->>>>>>> ff8e09d9
     use crate::anon_xfr::{
         abar_to_abar::{
             asset_mixing, build_multi_xfr_cs, verify_anon_xfr_note, AXfrPubInputs, AXfrWitness,
@@ -2438,16 +2420,13 @@
         let witness = cs.get_and_clear_witness();
 
         let mut transcript = Transcript::new(ANON_XFR_FOLDING_PROOF_TRANSCRIPT);
-<<<<<<< HEAD
-        let address_folding_public_input =
-            verify_address_folding(test_hash, &mut transcript, &folding_instance).unwrap();
-=======
+
         let (beta, lambda) =
             verify_address_folding_secp256k1(test_hash, &mut transcript, &folding_instance)
                 .unwrap();
+
         let address_folding_public_input =
             prepare_verifier_input_secp256k1(&folding_instance, &beta, &lambda);
->>>>>>> ff8e09d9
 
         let mut online_inputs = pub_inputs.to_vec();
         online_inputs.extend_from_slice(&address_folding_public_input);
