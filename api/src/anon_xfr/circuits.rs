--- conflicted
+++ resolved
@@ -7,17 +7,7 @@
     One, Zero,
 };
 use zei_crypto::basic::rescue::RescueInstance;
-<<<<<<< HEAD
-use zei_crypto::{
-    field_simulation::{SimFr, BIT_PER_LIMB, NUM_OF_LIMBS},
-    pc_eq_rescue_zk_part::{NonZKState, ZKPartProof},
-};
-use zei_plonk::plonk::constraint_system::{
-    field_simulation::SimFrVar, rescue::StateVar, TurboConstraintSystem, VarIndex,
-};
-=======
 use zei_plonk::plonk::constraint_system::{rescue::StateVar, TurboConstraintSystem, VarIndex};
->>>>>>> 30404339
 
 pub type TurboPlonkCS = TurboConstraintSystem<BLSScalar>;
 
@@ -663,11 +653,6 @@
     use ruc::*;
     use zei_algebra::{bls12_381::BLSScalar, traits::Scalar};
     use zei_crypto::basic::rescue::RescueInstance;
-<<<<<<< HEAD
-    use zei_crypto::basic::ristretto_pedersen_comm::RistrettoPedersenCommitment;
-    use zei_crypto::pc_eq_rescue_zk_part::prove_pc_eq_rescue_external;
-=======
->>>>>>> 30404339
     use zei_plonk::plonk::constraint_system::{ecc::Point, TurboConstraintSystem};
 
     pub(crate) fn new_multi_xfr_witness_for_test(
