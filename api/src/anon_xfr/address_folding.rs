use crate::anon_xfr::keys::AXfrKeyPair;
use crate::anon_xfr::TurboPlonkCS;
use crate::setup::BulletproofURS;
use digest::{consts::U64, Digest};
use merlin::Transcript;
use noah_algebra::bls12_381::BLSScalar;
use noah_algebra::prelude::*;
use noah_algebra::secp256k1::SECP256K1Scalar;
use noah_algebra::secq256k1::{SECQ256K1Scalar, SECQ256K1G1};
use noah_crypto::basic::anemoi_jive::{AnemoiJive, AnemoiJive381};
use noah_crypto::basic::pedersen_comm::PedersenCommitmentSecq256k1;
use noah_crypto::bulletproofs::scalar_mul::ScalarMulProof;
use noah_crypto::delegated_schnorr::{
    prove_delegated_schnorr, verify_delegated_schnorr, DelegatedSchnorrInspection,
    DelegatedSchnorrProof,
};
use noah_crypto::field_simulation::{SimFr, SimFrParams, SimFrParamsSecq256k1};
use noah_plonk::plonk::constraint_system::field_simulation::SimFrVar;
use noah_plonk::plonk::constraint_system::VarIndex;
use num_bigint::BigUint;
use rand_core::{CryptoRng, RngCore};

use super::keys::{AXfrPubKey, AXfrPubKeyInner, AXfrSecretKey};

#[derive(Debug, PartialEq, Serialize, Deserialize, Clone, Eq)]
/// The instance for address folding.
pub struct AXfrAddressFoldingInstance {
    /// The inspector's proof.
    pub delegated_schnorr_proof:
        DelegatedSchnorrProof<SECQ256K1Scalar, SECQ256K1G1, SimFrParamsSecq256k1>,
    /// The commitments generated during the scalar mul proof, used in delegated CP.
    pub scalar_mul_commitments: Vec<SECQ256K1G1>,
    /// The scalar mul proof.
    pub scalar_mul_proof: ScalarMulProof,
}

#[derive(Debug, PartialEq, Serialize, Deserialize, Clone, Eq)]
/// The witness for address folding.
pub struct AXfrAddressFoldingWitness {
    /// The key pair
    pub keypair: AXfrKeyPair,
    /// Blinding factors of the commitments
    pub blinding_factors: Vec<SECQ256K1Scalar>,
    /// The inspector's proof.
    pub delegated_schnorr_proof:
        DelegatedSchnorrProof<SECQ256K1Scalar, SECQ256K1G1, SimFrParamsSecq256k1>,
    /// Inspection data in the delegated Schnorr proof.
    pub delegated_schnorr_inspection:
        DelegatedSchnorrInspection<SECQ256K1Scalar, SECQ256K1G1, SimFrParamsSecq256k1>,
    /// Beta.
    pub beta: SECQ256K1Scalar,
    /// Lambda.
    pub lambda: SECQ256K1Scalar,
}

impl Default for AXfrAddressFoldingWitness {
    fn default() -> Self {
        let keypair = AXfrKeyPair::default();
        let blinding_factors = vec![SECQ256K1Scalar::default(); 3];

        let delegated_schnorr_proof =
            DelegatedSchnorrProof::<SECQ256K1Scalar, SECQ256K1G1, SimFrParamsSecq256k1> {
                inspection_comm: Default::default(),
                randomizers: vec![SECQ256K1G1::default(); 3],
                response_scalars: vec![(SECQ256K1Scalar::default(), SECQ256K1Scalar::default()); 3],
                params_phantom: Default::default(),
            };

        let delegated_schnorr_inspection =
            DelegatedSchnorrInspection::<SECQ256K1Scalar, SECQ256K1G1, SimFrParamsSecq256k1> {
                committed_data_and_randomizer: vec![
                    (
                        SECQ256K1Scalar::default(),
                        SECQ256K1Scalar::default()
                    );
                    3
                ],
                r: BLSScalar::default(),
                params_phantom: Default::default(),
                group_phantom: Default::default(),
            };

        let beta = SECQ256K1Scalar::default();
        let lambda = SECQ256K1Scalar::default();

        Self {
            keypair,
            blinding_factors,
            delegated_schnorr_proof,
            delegated_schnorr_inspection,
            beta,
            lambda,
        }
    }
}

/// Create the folding instance and witness of address folding.
pub fn create_address_folding<R: CryptoRng + RngCore, D: Digest<OutputSize = U64> + Default>(
    prng: &mut R,
    hash: D,
    transcript: &mut Transcript,
    keypair: &AXfrKeyPair,
) -> Result<(AXfrAddressFoldingInstance, AXfrAddressFoldingWitness)> {
    match (&keypair.secret_key, &keypair.pub_key) {
        (AXfrSecretKey::Ed25519(_sk), AXfrPubKey(AXfrPubKeyInner::Ed25519(_pk))) => {
            unimplemented!()
        }
        (AXfrSecretKey::Secp256k1(sk), AXfrPubKey(AXfrPubKeyInner::Secp256k1(pk))) => {
            let pc_gens = PedersenCommitmentSecq256k1::default();
            let bp_gens = ark_bulletproofs::BulletproofGens::load().unwrap();

            // important: address folding relies significantly on the Fiat-Shamir transform.
            transcript.append_message(b"hash", hash.finalize().as_slice());

            let (scalar_mul_proof, scalar_mul_commitments, blinding_factors) =
                { ScalarMulProof::prove(prng, &bp_gens, transcript, pk, sk)? };

            let (delegated_schnorr_proof, delegated_schnorr_inspection, beta, lambda) = {
                let secret_key_in_fq = SECQ256K1Scalar::from_bytes(&sk.to_bytes())?;

                prove_delegated_schnorr(
                    prng,
                    &vec![
                        (pk.get_x(), blinding_factors[0]),
                        (pk.get_y(), blinding_factors[1]),
                        (secret_key_in_fq, blinding_factors[2]),
                    ],
                    &pc_gens,
                    &scalar_mul_commitments,
                    transcript,
                )
                .c(d!())?
            };

            let instance = AXfrAddressFoldingInstance {
                delegated_schnorr_proof: delegated_schnorr_proof.clone(),
                scalar_mul_commitments,
                scalar_mul_proof,
            };

            let witness = AXfrAddressFoldingWitness {
                keypair: keypair.clone(),
                blinding_factors,
                delegated_schnorr_proof,
                delegated_schnorr_inspection,
                beta,
                lambda,
            };

            Ok((instance, witness))
        }
        _ => Err(eg!("Invalid AXfrKeyPair")),
    }
}

/// Generate the constraints used in the Plonk proof for address folding.
pub fn prove_address_folding_in_cs(
    cs: &mut TurboPlonkCS,
    public_key_scalars_vars: &[VarIndex; 3],
    secret_key_scalars_vars: &[VarIndex; 2],
    witness: &AXfrAddressFoldingWitness,
) -> Result<()> {
<<<<<<< HEAD
    match (&witness.keypair.secret_key, &witness.keypair.pub_key) {
        (AXfrSecretKey::Ed25519(_sk), AXfrPubKey(AXfrPubKeyInner::Ed25519(_pk))) => {
            unimplemented!()
        }
        (AXfrSecretKey::Secp256k1(sk), AXfrPubKey(AXfrPubKeyInner::Secp256k1(pk))) => {
            // 1. decompose the scalar inputs.
            let mut public_key_bits_vars = cs.range_check(public_key_scalars_vars[0], 248);
            public_key_bits_vars
                .extend_from_slice(&cs.range_check(public_key_scalars_vars[1], 248));
            public_key_bits_vars.extend_from_slice(&cs.range_check(public_key_scalars_vars[2], 16));

            let mut secret_key_bits_vars = cs.range_check(secret_key_scalars_vars[0], 248);
            secret_key_bits_vars.extend_from_slice(&cs.range_check(secret_key_scalars_vars[1], 8));

            let bytes_to_bits = |v: &u8| {
                vec![
                    v & 1 != 0,
                    v & 2 != 0,
                    v & 4 != 0,
                    v & 8 != 0,
                    v & 16 != 0,
                    v & 32 != 0,
                    v & 64 != 0,
                    v & 128 != 0,
                ]
            };

            let secret_key_bits = sk
                .to_bytes()
                .iter()
                .flat_map(bytes_to_bits)
                .collect::<Vec<bool>>();

            // 2. check that the secret key is smaller than the modulus.
            let modulus_bits = SECP256K1Scalar::get_field_size_le_bytes()
                .iter()
                .flat_map(bytes_to_bits)
                .collect::<Vec<bool>>();

            let mut flag_smaller_than_modulus_var = cs.zero_var();
            let mut flag_meet_first_different_bit_var = cs.zero_var();

            let mut flag_smaller_than_modulus = false;
            let mut flag_meet_first_different_bit = false;

            assert_eq!(secret_key_bits.len(), modulus_bits.len());

            for ((secret_key_bit_var, secret_key_bit), modulus_bit) in secret_key_bits_vars
                .iter()
                .zip(secret_key_bits.iter())
                .zip(modulus_bits.iter())
                .rev()
            {
                if *modulus_bit {
                    // If this is the first time we see different bits, then we can set `flag_smaller_than_modulus` to true if the corresponding
                    // modulus bit is true (which implies that the secret key bit is false).
                    //
                    // In other situations, however, `flag_smaller_than_modulus` remains unchanged.
                    flag_smaller_than_modulus = flag_smaller_than_modulus
                        || (!secret_key_bit && !flag_meet_first_different_bit);

                    flag_smaller_than_modulus_var = {
                        let res =
                            cs.new_variable(BLSFr::from(flag_smaller_than_modulus as u32));

                        let zero = BLSFr::zero();
                        let one = BLSFr::one();
                        let zero_var = cs.zero_var();

                        cs.push_add_selectors(one.neg(), one.neg(), one, zero);
                        cs.push_mul_selectors(one, zero);
                        cs.push_constant_selector(one);
                        cs.push_ecc_selector(zero);
                        cs.push_out_selector(one);

                        cs.wiring[0].push(flag_meet_first_different_bit_var);
                        cs.wiring[1].push(*secret_key_bit_var);
                        cs.wiring[2].push(flag_smaller_than_modulus_var);
                        cs.wiring[3].push(zero_var);
                        cs.wiring[4].push(res);
                        cs.finish_new_gate();

                        res
                    };

                    // Track if we have already met different bits.
                    flag_meet_first_different_bit =
                        flag_meet_first_different_bit || !secret_key_bit;

                    flag_meet_first_different_bit_var = {
                        let res =
                            cs.new_variable(BLSFr::from(flag_meet_first_different_bit as u32));

                        let zero = BLSFr::zero();
                        let one = BLSFr::one();
                        let zero_var = cs.zero_var();

                        cs.push_add_selectors(zero, one.neg(), zero, zero);
                        cs.push_mul_selectors(one, zero);
                        cs.push_constant_selector(one);
                        cs.push_ecc_selector(zero);
                        cs.push_out_selector(one);

                        cs.wiring[0].push(flag_meet_first_different_bit_var);
                        cs.wiring[1].push(*secret_key_bit_var);
                        cs.wiring[2].push(zero_var);
                        cs.wiring[3].push(zero_var);
                        cs.wiring[4].push(res);
                        cs.finish_new_gate();

                        res
                    };
                } else {
                    // Track if we have already met different bits.
                    flag_meet_first_different_bit =
                        flag_meet_first_different_bit || *secret_key_bit;

                    flag_meet_first_different_bit_var = {
                        let res =
                            cs.new_variable(BLSFr::from(flag_meet_first_different_bit as u32));

                        let zero = BLSFr::zero();
                        let one = BLSFr::one();
                        let zero_var = cs.zero_var();

                        cs.push_add_selectors(one, one, zero, zero);
                        cs.push_mul_selectors(one.neg(), zero);
                        cs.push_constant_selector(zero);
                        cs.push_ecc_selector(zero);
                        cs.push_out_selector(one);

                        cs.wiring[0].push(flag_meet_first_different_bit_var);
                        cs.wiring[1].push(*secret_key_bit_var);
                        cs.wiring[2].push(zero_var);
                        cs.wiring[3].push(zero_var);
                        cs.wiring[4].push(res);
                        cs.finish_new_gate();

                        res
                    };
                }
            }

            // Enforce `flag_smaller_than_modulus_var = true` and `flag_meet_first_different_bit_var = true`
            {
                let zero = BLSFr::zero();
                let one = BLSFr::one();
=======
    // 1. decompose the scalar inputs.
    let mut public_key_bits_vars = cs.range_check(public_key_scalars_vars[0], 248);
    public_key_bits_vars.extend_from_slice(&cs.range_check(public_key_scalars_vars[1], 248));
    public_key_bits_vars.extend_from_slice(&cs.range_check(public_key_scalars_vars[2], 16));

    let mut secret_key_bits_vars = cs.range_check(secret_key_scalars_vars[0], 248);
    secret_key_bits_vars.extend_from_slice(&cs.range_check(secret_key_scalars_vars[1], 8));

    let bytes_to_bits = |v: &u8| {
        vec![
            v & 1 != 0,
            v & 2 != 0,
            v & 4 != 0,
            v & 8 != 0,
            v & 16 != 0,
            v & 32 != 0,
            v & 64 != 0,
            v & 128 != 0,
        ]
    };

    let secret_key_bits = witness
        .keypair
        .get_secret_key()
        .0
        .to_bytes()
        .iter()
        .flat_map(bytes_to_bits)
        .collect::<Vec<bool>>();

    // 2. check that the secret key is smaller than the modulus.
    let modulus_bits = SECP256K1Scalar::get_field_size_le_bytes()
        .iter()
        .flat_map(bytes_to_bits)
        .collect::<Vec<bool>>();

    let mut flag_smaller_than_modulus_var = cs.zero_var();
    let mut flag_meet_first_different_bit_var = cs.zero_var();

    let mut flag_smaller_than_modulus = false;
    let mut flag_meet_first_different_bit = false;

    assert_eq!(secret_key_bits.len(), modulus_bits.len());

    for ((secret_key_bit_var, secret_key_bit), modulus_bit) in secret_key_bits_vars
        .iter()
        .zip(secret_key_bits.iter())
        .zip(modulus_bits.iter())
        .rev()
    {
        if *modulus_bit {
            // If this is the first time we see different bits, then we can set `flag_smaller_than_modulus` to true if the corresponding
            // modulus bit is true (which implies that the secret key bit is false).
            //
            // In other situations, however, `flag_smaller_than_modulus` remains unchanged.
            flag_smaller_than_modulus =
                flag_smaller_than_modulus || (!secret_key_bit && !flag_meet_first_different_bit);

            flag_smaller_than_modulus_var = {
                let res = cs.new_variable(BLSScalar::from(flag_smaller_than_modulus as u32));

                let zero = BLSScalar::zero();
                let one = BLSScalar::one();
                let zero_var = cs.zero_var();

                cs.push_add_selectors(one.neg(), one.neg(), one, zero);
                cs.push_mul_selectors(one, zero);
                cs.push_constant_selector(one);
                cs.push_ecc_selector(zero);
                cs.push_out_selector(one);

                cs.wiring[0].push(flag_meet_first_different_bit_var);
                cs.wiring[1].push(*secret_key_bit_var);
                cs.wiring[2].push(flag_smaller_than_modulus_var);
                cs.wiring[3].push(zero_var);
                cs.wiring[4].push(res);
                cs.finish_new_gate();

                res
            };

            // Track if we have already met different bits.
            flag_meet_first_different_bit = flag_meet_first_different_bit || !secret_key_bit;

            flag_meet_first_different_bit_var = {
                let res = cs.new_variable(BLSScalar::from(flag_meet_first_different_bit as u32));

                let zero = BLSScalar::zero();
                let one = BLSScalar::one();
>>>>>>> c262b425
                let zero_var = cs.zero_var();

                cs.push_add_selectors(zero, zero, zero, zero);
                cs.push_mul_selectors(one.neg(), zero);
                cs.push_constant_selector(one);
                cs.push_ecc_selector(zero);
                cs.push_out_selector(zero);

                cs.wiring[0].push(flag_smaller_than_modulus_var);
                cs.wiring[1].push(flag_meet_first_different_bit_var);
                cs.wiring[2].push(zero_var);
                cs.wiring[3].push(zero_var);
                cs.wiring[4].push(zero_var);
                cs.finish_new_gate();
            }

            // 3. allocate the simulated field elements and obtain their bit representations.
            let x_sim_fr = SimFr::<SimFrParamsSecq256k1>::from(&pk.get_x().into());
            let (x_sim_fr_var, x_sim_bits_vars) = SimFrVar::alloc_witness(cs, &x_sim_fr);
            let y_sim_fr = SimFr::<SimFrParamsSecq256k1>::from(&pk.get_y().into());
            let (y_sim_fr_var, y_sim_bits_vars) = SimFrVar::alloc_witness(cs, &y_sim_fr);

            // we can do so only because the secp256k1's order is smaller than its base field modulus.
            let s_sim_fr = SimFr::<SimFrParamsSecq256k1>::from(&((*sk).into()));
            let (s_sim_fr_var, s_sim_bits_vars) = SimFrVar::alloc_witness(cs, &s_sim_fr);

            // 4. check that the bit representations are the same as the one provided through scalars.
            let mut public_key_sim_bits_vars = x_sim_bits_vars.clone();
            public_key_sim_bits_vars.extend_from_slice(&y_sim_bits_vars);

            assert_eq!(public_key_sim_bits_vars.len(), public_key_bits_vars.len());
            assert_eq!(s_sim_bits_vars.len(), secret_key_bits_vars.len());

            for (sim_bit, scalar_bit) in public_key_sim_bits_vars
                .iter()
                .zip(public_key_bits_vars.iter())
            {
                cs.equal(*sim_bit, *scalar_bit);
            }

            for (sim_bit, scalar_bit) in s_sim_bits_vars.iter().zip(secret_key_bits_vars.iter()) {
                cs.equal(*sim_bit, *scalar_bit);
            }

            // 5. allocate the simulated field elements for the delegated Schnorr protocol.
            // note: the verifier will combine the challenges using the power series of lambda.
            let lambda_series = vec![
                SECQ256K1Scalar::one(),
                witness.lambda,
                witness.lambda * witness.lambda,
            ];
            let beta_lambda_series = lambda_series
                .iter()
                .map(|v| *v * witness.beta)
                .collect::<Vec<SECQ256K1Scalar>>();

            // skip the first one
            let mut lambda_series_vars_skip_first = vec![];
            for lambda_series_val in lambda_series.iter().skip(1) {
                let sim_fr =
                    SimFr::<SimFrParamsSecq256k1>::from(&<SECQ256K1Scalar as Into<BigUint>>::into(
                        *lambda_series_val,
                    ));
                lambda_series_vars_skip_first
                    .push(SimFrVar::<SimFrParamsSecq256k1>::alloc_input(cs, &sim_fr));
            }

            // include the first one
            let mut beta_lambda_series_vars = vec![];
            for beta_lambda_series_var in beta_lambda_series.iter() {
                let sim_fr =
                    SimFr::<SimFrParamsSecq256k1>::from(&<SECQ256K1Scalar as Into<BigUint>>::into(
                        *beta_lambda_series_var,
                    ));
                beta_lambda_series_vars
                    .push(SimFrVar::<SimFrParamsSecq256k1>::alloc_input(cs, &sim_fr));
            }

            let query_vars = [x_sim_fr_var, y_sim_fr_var, s_sim_fr_var]
                .iter()
                .zip(
                    witness
                        .delegated_schnorr_inspection
                        .committed_data_and_randomizer
                        .iter(),
                )
                .map(|(v_var, (_, blinding_factor))| {
                    let sim_fr =
                        SimFr::<SimFrParamsSecq256k1>::from(
                            &<SECQ256K1Scalar as Into<BigUint>>::into(*blinding_factor),
                        );
                    let (blinding_factor_var, _) =
                        SimFrVar::<SimFrParamsSecq256k1>::alloc_witness(cs, &sim_fr);

                    (v_var.clone(), blinding_factor_var)
                })
                .collect::<Vec<(
                    SimFrVar<SimFrParamsSecq256k1>,
                    SimFrVar<SimFrParamsSecq256k1>,
                )>>();

            let combined_response_scalar = witness.delegated_schnorr_proof.response_scalars[0].0
                + witness.delegated_schnorr_proof.response_scalars[1].0 * witness.lambda
                + witness.delegated_schnorr_proof.response_scalars[2].0
                    * witness.lambda
                    * witness.lambda;
            let combined_response_scalar_sim_fr = SimFr::<SimFrParamsSecq256k1>::from(
                &<SECQ256K1Scalar as Into<BigUint>>::into(combined_response_scalar),
            );
            let combined_response_scalar_var =
                SimFrVar::<SimFrParamsSecq256k1>::alloc_input(cs, &combined_response_scalar_sim_fr);

            let mut lhs = query_vars[0].0.mul(cs, &beta_lambda_series_vars[0]);

            lhs = query_vars[1]
                .0
                .mul(cs, &beta_lambda_series_vars[1])
                .add(cs, &lhs);
            lhs = query_vars[1]
                .1
                .mul(cs, &lambda_series_vars_skip_first[0])
                .add(cs, &lhs);
            lhs = query_vars[2]
                .0
                .mul(cs, &beta_lambda_series_vars[2])
                .add(cs, &lhs);
            lhs = query_vars[2]
                .1
                .mul(cs, &lambda_series_vars_skip_first[1])
                .add(cs, &lhs);

            let rhs = combined_response_scalar_var.sub(cs, &query_vars[0].1);

            let res = lhs.sub(cs, &rhs);
            res.enforce_zero(cs);

            // 6. merge limbs of the committed data as well as the randomizer scalars.
            let mut all_limbs =
                Vec::with_capacity(2 * query_vars.len() * SimFrParamsSecq256k1::NUM_OF_LIMBS);
            let mut all_limbs_var =
                Vec::with_capacity(2 * query_vars.len() * SimFrParamsSecq256k1::NUM_OF_LIMBS);

            // append all the data
            for (v, _) in query_vars.iter() {
                all_limbs.extend_from_slice(&v.val.limbs);
                all_limbs_var.extend_from_slice(&v.var);
            }

            // append all the corresponding randomizers
            for (_, v) in query_vars.iter() {
                all_limbs.extend_from_slice(&v.val.limbs);
                all_limbs_var.extend_from_slice(&v.var);
            }

            let mut compressed_limbs = Vec::new();
            let mut compressed_limbs_var = Vec::new();

            let num_limbs_compressed = BLSFr::capacity() / SimFrParamsSecq256k1::BIT_PER_LIMB;

            let step_vec = (1..=num_limbs_compressed)
                .map(|i| {
                    BLSFr::from(&BigUint::one().shl(SimFrParamsSecq256k1::BIT_PER_LIMB * i))
                })
                .collect::<Vec<BLSFr>>();

            for (limbs, limbs_var) in all_limbs
                .chunks(num_limbs_compressed)
                .zip(all_limbs_var.chunks(num_limbs_compressed))
            {
                let mut sum = BigUint::zero();
                for (i, limb) in limbs.iter().enumerate() {
                    sum.add_assign(
                        <BLSFr as Into<BigUint>>::into(*limb)
                            .shl(SimFrParamsSecq256k1::BIT_PER_LIMB * i),
                    );
                }
                compressed_limbs.push(BLSFr::from(&sum));

<<<<<<< HEAD
                let one = BLSFr::one();
                let zero = BLSFr::zero();
                let zero_var = cs.zero_var();

                let mut sum_var = {
                    let first_var = *limbs_var.get(0).unwrap_or(&zero_var);
                    let second_var = *limbs_var.get(1).unwrap_or(&zero_var);
                    let third_var = *limbs_var.get(2).unwrap_or(&zero_var);
                    let fourth_var = *limbs_var.get(3).unwrap_or(&zero_var);

                    cs.linear_combine(
                        &[first_var, second_var, third_var, fourth_var],
                        one,
                        step_vec[0],
                        step_vec[1],
                        step_vec[2],
                    )
                };

                if limbs.len() == 5 {
                    let fifth_var = *limbs_var.get(4).unwrap_or(&zero_var);
                    sum_var = cs.linear_combine(
                        &[sum_var, fifth_var, zero_var, zero_var],
                        one,
                        step_vec[3],
                        zero,
                        zero,
                    );
                }

                compressed_limbs_var.push(sum_var);
            }

            // 7. compare with the inspector's state.
            let r = witness.delegated_schnorr_inspection.r;
            let r_var = cs.new_variable(r);
            let comm_var = cs.new_variable(witness.delegated_schnorr_proof.inspection_comm);

            {
                let mut input_vars = compressed_limbs_var.clone();
                input_vars.push(r_var);

                let mut input = compressed_limbs.clone();
                input.push(r);

                let trace = AnemoiJive381::eval_variable_length_hash_with_trace(&input);
                cs.anemoi_variable_length_hash(&trace, &input_vars, comm_var);
            }
            cs.prepare_pi_variable(comm_var);

            for fr_var in lambda_series_vars_skip_first.iter() {
                for i in 0..SimFrParamsSecq256k1::NUM_OF_LIMBS {
                    cs.prepare_pi_variable(fr_var.var[i]);
                }
            }

            for fr_var in beta_lambda_series_vars.iter() {
                for i in 0..SimFrParamsSecq256k1::NUM_OF_LIMBS {
                    cs.prepare_pi_variable(fr_var.var[i]);
                }
            }

            for i in 0..SimFrParamsSecq256k1::NUM_OF_LIMBS {
                cs.prepare_pi_variable(combined_response_scalar_var.var[i]);
            }
=======
                res
            };
        } else {
            // Track if we have already met different bits.
            flag_meet_first_different_bit = flag_meet_first_different_bit || *secret_key_bit;

            flag_meet_first_different_bit_var = {
                let res = cs.new_variable(BLSScalar::from(flag_meet_first_different_bit as u32));

                let zero = BLSScalar::zero();
                let one = BLSScalar::one();
                let zero_var = cs.zero_var();

                cs.push_add_selectors(one, one, zero, zero);
                cs.push_mul_selectors(one.neg(), zero);
                cs.push_constant_selector(zero);
                cs.push_ecc_selector(zero);
                cs.push_out_selector(one);

                cs.wiring[0].push(flag_meet_first_different_bit_var);
                cs.wiring[1].push(*secret_key_bit_var);
                cs.wiring[2].push(zero_var);
                cs.wiring[3].push(zero_var);
                cs.wiring[4].push(res);
                cs.finish_new_gate();

                res
            };
        }
    }

    // Enforce `flag_smaller_than_modulus_var = true` and `flag_meet_first_different_bit_var = true`
    {
        let zero = BLSScalar::zero();
        let one = BLSScalar::one();
        let zero_var = cs.zero_var();

        cs.push_add_selectors(zero, zero, zero, zero);
        cs.push_mul_selectors(one.neg(), zero);
        cs.push_constant_selector(one);
        cs.push_ecc_selector(zero);
        cs.push_out_selector(zero);

        cs.wiring[0].push(flag_smaller_than_modulus_var);
        cs.wiring[1].push(flag_meet_first_different_bit_var);
        cs.wiring[2].push(zero_var);
        cs.wiring[3].push(zero_var);
        cs.wiring[4].push(zero_var);
        cs.finish_new_gate();
    }

    // 3. allocate the simulated field elements and obtain their bit representations.
    let x_sim_fr =
        SimFr::<SimFrParamsSecq256k1>::from(&witness.keypair.get_public_key().0.get_x().into());
    let (x_sim_fr_var, x_sim_bits_vars) = SimFrVar::alloc_witness(cs, &x_sim_fr);
    let y_sim_fr =
        SimFr::<SimFrParamsSecq256k1>::from(&witness.keypair.get_public_key().0.get_y().into());
    let (y_sim_fr_var, y_sim_bits_vars) = SimFrVar::alloc_witness(cs, &y_sim_fr);

    // we can do so only because the secp256k1's order is smaller than its base field modulus.
    let s_sim_fr = SimFr::<SimFrParamsSecq256k1>::from(&witness.keypair.get_secret_key().0.into());
    let (s_sim_fr_var, s_sim_bits_vars) = SimFrVar::alloc_witness(cs, &s_sim_fr);

    // 4. check that the bit representations are the same as the one provided through scalars.
    let mut public_key_sim_bits_vars = x_sim_bits_vars.clone();
    public_key_sim_bits_vars.extend_from_slice(&y_sim_bits_vars);

    assert_eq!(public_key_sim_bits_vars.len(), public_key_bits_vars.len());
    assert_eq!(s_sim_bits_vars.len(), secret_key_bits_vars.len());

    for (sim_bit, scalar_bit) in public_key_sim_bits_vars
        .iter()
        .zip(public_key_bits_vars.iter())
    {
        cs.equal(*sim_bit, *scalar_bit);
    }

    for (sim_bit, scalar_bit) in s_sim_bits_vars.iter().zip(secret_key_bits_vars.iter()) {
        cs.equal(*sim_bit, *scalar_bit);
    }

    // 5. allocate the simulated field elements for the delegated Schnorr protocol.
    // note: the verifier will combine the challenges using the power series of lambda.
    let lambda_series = vec![
        SECQ256K1Scalar::one(),
        witness.lambda,
        witness.lambda * witness.lambda,
    ];
    let beta_lambda_series = lambda_series
        .iter()
        .map(|v| *v * witness.beta)
        .collect::<Vec<SECQ256K1Scalar>>();

    // skip the first one
    let mut lambda_series_vars_skip_first = vec![];
    for lambda_series_val in lambda_series.iter().skip(1) {
        let sim_fr = SimFr::<SimFrParamsSecq256k1>::from(
            &<SECQ256K1Scalar as Into<BigUint>>::into(*lambda_series_val),
        );
        lambda_series_vars_skip_first
            .push(SimFrVar::<SimFrParamsSecq256k1>::alloc_input(cs, &sim_fr));
    }

    // include the first one
    let mut beta_lambda_series_vars = vec![];
    for beta_lambda_series_var in beta_lambda_series.iter() {
        let sim_fr = SimFr::<SimFrParamsSecq256k1>::from(
            &<SECQ256K1Scalar as Into<BigUint>>::into(*beta_lambda_series_var),
        );
        beta_lambda_series_vars.push(SimFrVar::<SimFrParamsSecq256k1>::alloc_input(cs, &sim_fr));
    }

    let query_vars = [x_sim_fr_var, y_sim_fr_var, s_sim_fr_var]
        .iter()
        .zip(
            witness
                .delegated_schnorr_inspection
                .committed_data_and_randomizer
                .iter(),
        )
        .map(|(v_var, (_, blinding_factor))| {
            let sim_fr = SimFr::<SimFrParamsSecq256k1>::from(
                &<SECQ256K1Scalar as Into<BigUint>>::into(*blinding_factor),
            );
            let (blinding_factor_var, _) =
                SimFrVar::<SimFrParamsSecq256k1>::alloc_witness(cs, &sim_fr);

            (v_var.clone(), blinding_factor_var)
        })
        .collect::<Vec<(
            SimFrVar<SimFrParamsSecq256k1>,
            SimFrVar<SimFrParamsSecq256k1>,
        )>>();

    let combined_response_scalar = witness.delegated_schnorr_proof.response_scalars[0].0
        + witness.delegated_schnorr_proof.response_scalars[1].0 * witness.lambda
        + witness.delegated_schnorr_proof.response_scalars[2].0 * witness.lambda * witness.lambda;
    let combined_response_scalar_sim_fr = SimFr::<SimFrParamsSecq256k1>::from(
        &<SECQ256K1Scalar as Into<BigUint>>::into(combined_response_scalar),
    );
    let combined_response_scalar_var =
        SimFrVar::<SimFrParamsSecq256k1>::alloc_input(cs, &combined_response_scalar_sim_fr);

    let mut lhs = query_vars[0].0.mul(cs, &beta_lambda_series_vars[0]);

    lhs = query_vars[1]
        .0
        .mul(cs, &beta_lambda_series_vars[1])
        .add(cs, &lhs);
    lhs = query_vars[1]
        .1
        .mul(cs, &lambda_series_vars_skip_first[0])
        .add(cs, &lhs);
    lhs = query_vars[2]
        .0
        .mul(cs, &beta_lambda_series_vars[2])
        .add(cs, &lhs);
    lhs = query_vars[2]
        .1
        .mul(cs, &lambda_series_vars_skip_first[1])
        .add(cs, &lhs);

    let rhs = combined_response_scalar_var.sub(cs, &query_vars[0].1);

    let res = lhs.sub(cs, &rhs);
    res.enforce_zero(cs);

    // 6. merge limbs of the committed data as well as the randomizer scalars.
    let mut all_limbs =
        Vec::with_capacity(2 * query_vars.len() * SimFrParamsSecq256k1::NUM_OF_LIMBS);
    let mut all_limbs_var =
        Vec::with_capacity(2 * query_vars.len() * SimFrParamsSecq256k1::NUM_OF_LIMBS);

    // append all the data
    for (v, _) in query_vars.iter() {
        all_limbs.extend_from_slice(&v.val.limbs);
        all_limbs_var.extend_from_slice(&v.var);
    }

    // append all the corresponding randomizers
    for (_, v) in query_vars.iter() {
        all_limbs.extend_from_slice(&v.val.limbs);
        all_limbs_var.extend_from_slice(&v.var);
    }

    let mut compressed_limbs = Vec::new();
    let mut compressed_limbs_var = Vec::new();

    let num_limbs_compressed = BLSScalar::capacity() / SimFrParamsSecq256k1::BIT_PER_LIMB;

    let step_vec = (1..=num_limbs_compressed)
        .map(|i| BLSScalar::from(&BigUint::one().shl(SimFrParamsSecq256k1::BIT_PER_LIMB * i)))
        .collect::<Vec<BLSScalar>>();

    for (limbs, limbs_var) in all_limbs
        .chunks(num_limbs_compressed)
        .zip(all_limbs_var.chunks(num_limbs_compressed))
    {
        let mut sum = BigUint::zero();
        for (i, limb) in limbs.iter().enumerate() {
            sum.add_assign(
                <BLSScalar as Into<BigUint>>::into(*limb)
                    .shl(SimFrParamsSecq256k1::BIT_PER_LIMB * i),
            );
        }
        compressed_limbs.push(BLSScalar::from(&sum));

        let one = BLSScalar::one();
        let zero = BLSScalar::zero();
        let zero_var = cs.zero_var();

        let mut sum_var = {
            let first_var = *limbs_var.get(0).unwrap_or(&zero_var);
            let second_var = *limbs_var.get(1).unwrap_or(&zero_var);
            let third_var = *limbs_var.get(2).unwrap_or(&zero_var);
            let fourth_var = *limbs_var.get(3).unwrap_or(&zero_var);

            cs.linear_combine(
                &[first_var, second_var, third_var, fourth_var],
                one,
                step_vec[0],
                step_vec[1],
                step_vec[2],
            )
        };

        if limbs.len() == 5 {
            let fifth_var = *limbs_var.get(4).unwrap_or(&zero_var);
            sum_var = cs.linear_combine(
                &[sum_var, fifth_var, zero_var, zero_var],
                one,
                step_vec[3],
                zero,
                zero,
            );
>>>>>>> c262b425
        }
        _ => return Err(eg!("Invalid AXfrKeyPair")),
    }

    Ok(())
}

/// Verify an address folding proof.
pub fn verify_address_folding<D: Digest<OutputSize = U64> + Default>(
    hash: D,
    transcript: &mut Transcript,
    instance: &AXfrAddressFoldingInstance,
) -> Result<Vec<BLSFr>> {
    let pc_gens = PedersenCommitmentSecq256k1::default();
    let bp_gens = ark_bulletproofs::BulletproofGens::load().unwrap();

    // important: address folding relies significantly on the Fiat-Shamir transform.
    transcript.append_message(b"hash", hash.finalize().as_slice());

    instance
        .scalar_mul_proof
        .verify(&bp_gens, transcript, &instance.scalar_mul_commitments)?;

    let (beta, lambda) = verify_delegated_schnorr(
        &pc_gens,
        &instance.scalar_mul_commitments,
        &instance.delegated_schnorr_proof,
        transcript,
    )?;


<<<<<<< HEAD
    // Convert the instance into input to the Plonk verifier.
=======
/// Convert the instance into input to the Plonk verifier.
pub fn prepare_verifier_input(
    instance: &AXfrAddressFoldingInstance,
    beta: &SECQ256K1Scalar,
    lambda: &SECQ256K1Scalar,
) -> Vec<BLSScalar> {
>>>>>>> c262b425
    let mut v = vec![instance.delegated_schnorr_proof.inspection_comm];

    let lambda_series = vec![SECQ256K1Scalar::one(), lambda, lambda * lambda];
    let beta_lambda_series = lambda_series
        .iter()
        .map(|v| *v * beta)
        .collect::<Vec<SECQ256K1Scalar>>();

    for lambda_series_val in lambda_series.iter().skip(1) {
        let sim_fr = SimFr::<SimFrParamsSecq256k1>::from(
            &<SECQ256K1Scalar as Into<BigUint>>::into(*lambda_series_val),
        );
        v.extend_from_slice(&sim_fr.limbs);
    }

    for beta_lambda_series_val in beta_lambda_series.iter() {
        let sim_fr = SimFr::<SimFrParamsSecq256k1>::from(
            &<SECQ256K1Scalar as Into<BigUint>>::into(*beta_lambda_series_val),
        );
        v.extend_from_slice(&sim_fr.limbs);
    }

    let combined_response_scalar = instance.delegated_schnorr_proof.response_scalars[0].0
        + instance.delegated_schnorr_proof.response_scalars[1].0 * lambda
        + instance.delegated_schnorr_proof.response_scalars[2].0 * lambda * lambda;
    let combined_response_scalar_sim_fr = SimFr::<SimFrParamsSecq256k1>::from(
        &<SECQ256K1Scalar as Into<BigUint>>::into(combined_response_scalar),
    );
    v.extend_from_slice(&combined_response_scalar_sim_fr.limbs);

    Ok(v)
}<|MERGE_RESOLUTION|>--- conflicted
+++ resolved
@@ -160,7 +160,6 @@
     secret_key_scalars_vars: &[VarIndex; 2],
     witness: &AXfrAddressFoldingWitness,
 ) -> Result<()> {
-<<<<<<< HEAD
     match (&witness.keypair.secret_key, &witness.keypair.pub_key) {
         (AXfrSecretKey::Ed25519(_sk), AXfrPubKey(AXfrPubKeyInner::Ed25519(_pk))) => {
             unimplemented!()
@@ -224,10 +223,10 @@
 
                     flag_smaller_than_modulus_var = {
                         let res =
-                            cs.new_variable(BLSFr::from(flag_smaller_than_modulus as u32));
-
-                        let zero = BLSFr::zero();
-                        let one = BLSFr::one();
+                            cs.new_variable(BLSScalar::from(flag_smaller_than_modulus as u32));
+
+                        let zero = BLSScalar::zero();
+                        let one = BLSScalar::one();
                         let zero_var = cs.zero_var();
 
                         cs.push_add_selectors(one.neg(), one.neg(), one, zero);
@@ -252,10 +251,10 @@
 
                     flag_meet_first_different_bit_var = {
                         let res =
-                            cs.new_variable(BLSFr::from(flag_meet_first_different_bit as u32));
-
-                        let zero = BLSFr::zero();
-                        let one = BLSFr::one();
+                            cs.new_variable(BLSScalar::from(flag_meet_first_different_bit as u32));
+
+                        let zero = BLSScalar::zero();
+                        let one = BLSScalar::one();
                         let zero_var = cs.zero_var();
 
                         cs.push_add_selectors(zero, one.neg(), zero, zero);
@@ -280,10 +279,10 @@
 
                     flag_meet_first_different_bit_var = {
                         let res =
-                            cs.new_variable(BLSFr::from(flag_meet_first_different_bit as u32));
-
-                        let zero = BLSFr::zero();
-                        let one = BLSFr::one();
+                            cs.new_variable(BLSScalar::from(flag_meet_first_different_bit as u32));
+
+                        let zero = BLSScalar::zero();
+                        let one = BLSScalar::one();
                         let zero_var = cs.zero_var();
 
                         cs.push_add_selectors(one, one, zero, zero);
@@ -306,99 +305,8 @@
 
             // Enforce `flag_smaller_than_modulus_var = true` and `flag_meet_first_different_bit_var = true`
             {
-                let zero = BLSFr::zero();
-                let one = BLSFr::one();
-=======
-    // 1. decompose the scalar inputs.
-    let mut public_key_bits_vars = cs.range_check(public_key_scalars_vars[0], 248);
-    public_key_bits_vars.extend_from_slice(&cs.range_check(public_key_scalars_vars[1], 248));
-    public_key_bits_vars.extend_from_slice(&cs.range_check(public_key_scalars_vars[2], 16));
-
-    let mut secret_key_bits_vars = cs.range_check(secret_key_scalars_vars[0], 248);
-    secret_key_bits_vars.extend_from_slice(&cs.range_check(secret_key_scalars_vars[1], 8));
-
-    let bytes_to_bits = |v: &u8| {
-        vec![
-            v & 1 != 0,
-            v & 2 != 0,
-            v & 4 != 0,
-            v & 8 != 0,
-            v & 16 != 0,
-            v & 32 != 0,
-            v & 64 != 0,
-            v & 128 != 0,
-        ]
-    };
-
-    let secret_key_bits = witness
-        .keypair
-        .get_secret_key()
-        .0
-        .to_bytes()
-        .iter()
-        .flat_map(bytes_to_bits)
-        .collect::<Vec<bool>>();
-
-    // 2. check that the secret key is smaller than the modulus.
-    let modulus_bits = SECP256K1Scalar::get_field_size_le_bytes()
-        .iter()
-        .flat_map(bytes_to_bits)
-        .collect::<Vec<bool>>();
-
-    let mut flag_smaller_than_modulus_var = cs.zero_var();
-    let mut flag_meet_first_different_bit_var = cs.zero_var();
-
-    let mut flag_smaller_than_modulus = false;
-    let mut flag_meet_first_different_bit = false;
-
-    assert_eq!(secret_key_bits.len(), modulus_bits.len());
-
-    for ((secret_key_bit_var, secret_key_bit), modulus_bit) in secret_key_bits_vars
-        .iter()
-        .zip(secret_key_bits.iter())
-        .zip(modulus_bits.iter())
-        .rev()
-    {
-        if *modulus_bit {
-            // If this is the first time we see different bits, then we can set `flag_smaller_than_modulus` to true if the corresponding
-            // modulus bit is true (which implies that the secret key bit is false).
-            //
-            // In other situations, however, `flag_smaller_than_modulus` remains unchanged.
-            flag_smaller_than_modulus =
-                flag_smaller_than_modulus || (!secret_key_bit && !flag_meet_first_different_bit);
-
-            flag_smaller_than_modulus_var = {
-                let res = cs.new_variable(BLSScalar::from(flag_smaller_than_modulus as u32));
-
                 let zero = BLSScalar::zero();
                 let one = BLSScalar::one();
-                let zero_var = cs.zero_var();
-
-                cs.push_add_selectors(one.neg(), one.neg(), one, zero);
-                cs.push_mul_selectors(one, zero);
-                cs.push_constant_selector(one);
-                cs.push_ecc_selector(zero);
-                cs.push_out_selector(one);
-
-                cs.wiring[0].push(flag_meet_first_different_bit_var);
-                cs.wiring[1].push(*secret_key_bit_var);
-                cs.wiring[2].push(flag_smaller_than_modulus_var);
-                cs.wiring[3].push(zero_var);
-                cs.wiring[4].push(res);
-                cs.finish_new_gate();
-
-                res
-            };
-
-            // Track if we have already met different bits.
-            flag_meet_first_different_bit = flag_meet_first_different_bit || !secret_key_bit;
-
-            flag_meet_first_different_bit_var = {
-                let res = cs.new_variable(BLSScalar::from(flag_meet_first_different_bit as u32));
-
-                let zero = BLSScalar::zero();
-                let one = BLSScalar::one();
->>>>>>> c262b425
                 let zero_var = cs.zero_var();
 
                 cs.push_add_selectors(zero, zero, zero, zero);
@@ -556,13 +464,13 @@
             let mut compressed_limbs = Vec::new();
             let mut compressed_limbs_var = Vec::new();
 
-            let num_limbs_compressed = BLSFr::capacity() / SimFrParamsSecq256k1::BIT_PER_LIMB;
+            let num_limbs_compressed = BLSScalar::capacity() / SimFrParamsSecq256k1::BIT_PER_LIMB;
 
             let step_vec = (1..=num_limbs_compressed)
                 .map(|i| {
-                    BLSFr::from(&BigUint::one().shl(SimFrParamsSecq256k1::BIT_PER_LIMB * i))
+                    BLSScalar::from(&BigUint::one().shl(SimFrParamsSecq256k1::BIT_PER_LIMB * i))
                 })
-                .collect::<Vec<BLSFr>>();
+                .collect::<Vec<BLSScalar>>();
 
             for (limbs, limbs_var) in all_limbs
                 .chunks(num_limbs_compressed)
@@ -571,15 +479,14 @@
                 let mut sum = BigUint::zero();
                 for (i, limb) in limbs.iter().enumerate() {
                     sum.add_assign(
-                        <BLSFr as Into<BigUint>>::into(*limb)
+                        <BLSScalar as Into<BigUint>>::into(*limb)
                             .shl(SimFrParamsSecq256k1::BIT_PER_LIMB * i),
                     );
                 }
-                compressed_limbs.push(BLSFr::from(&sum));
-
-<<<<<<< HEAD
-                let one = BLSFr::one();
-                let zero = BLSFr::zero();
+                compressed_limbs.push(BLSScalar::from(&sum));
+
+                let one = BLSScalar::one();
+                let zero = BLSScalar::zero();
                 let zero_var = cs.zero_var();
 
                 let mut sum_var = {
@@ -643,243 +550,6 @@
             for i in 0..SimFrParamsSecq256k1::NUM_OF_LIMBS {
                 cs.prepare_pi_variable(combined_response_scalar_var.var[i]);
             }
-=======
-                res
-            };
-        } else {
-            // Track if we have already met different bits.
-            flag_meet_first_different_bit = flag_meet_first_different_bit || *secret_key_bit;
-
-            flag_meet_first_different_bit_var = {
-                let res = cs.new_variable(BLSScalar::from(flag_meet_first_different_bit as u32));
-
-                let zero = BLSScalar::zero();
-                let one = BLSScalar::one();
-                let zero_var = cs.zero_var();
-
-                cs.push_add_selectors(one, one, zero, zero);
-                cs.push_mul_selectors(one.neg(), zero);
-                cs.push_constant_selector(zero);
-                cs.push_ecc_selector(zero);
-                cs.push_out_selector(one);
-
-                cs.wiring[0].push(flag_meet_first_different_bit_var);
-                cs.wiring[1].push(*secret_key_bit_var);
-                cs.wiring[2].push(zero_var);
-                cs.wiring[3].push(zero_var);
-                cs.wiring[4].push(res);
-                cs.finish_new_gate();
-
-                res
-            };
-        }
-    }
-
-    // Enforce `flag_smaller_than_modulus_var = true` and `flag_meet_first_different_bit_var = true`
-    {
-        let zero = BLSScalar::zero();
-        let one = BLSScalar::one();
-        let zero_var = cs.zero_var();
-
-        cs.push_add_selectors(zero, zero, zero, zero);
-        cs.push_mul_selectors(one.neg(), zero);
-        cs.push_constant_selector(one);
-        cs.push_ecc_selector(zero);
-        cs.push_out_selector(zero);
-
-        cs.wiring[0].push(flag_smaller_than_modulus_var);
-        cs.wiring[1].push(flag_meet_first_different_bit_var);
-        cs.wiring[2].push(zero_var);
-        cs.wiring[3].push(zero_var);
-        cs.wiring[4].push(zero_var);
-        cs.finish_new_gate();
-    }
-
-    // 3. allocate the simulated field elements and obtain their bit representations.
-    let x_sim_fr =
-        SimFr::<SimFrParamsSecq256k1>::from(&witness.keypair.get_public_key().0.get_x().into());
-    let (x_sim_fr_var, x_sim_bits_vars) = SimFrVar::alloc_witness(cs, &x_sim_fr);
-    let y_sim_fr =
-        SimFr::<SimFrParamsSecq256k1>::from(&witness.keypair.get_public_key().0.get_y().into());
-    let (y_sim_fr_var, y_sim_bits_vars) = SimFrVar::alloc_witness(cs, &y_sim_fr);
-
-    // we can do so only because the secp256k1's order is smaller than its base field modulus.
-    let s_sim_fr = SimFr::<SimFrParamsSecq256k1>::from(&witness.keypair.get_secret_key().0.into());
-    let (s_sim_fr_var, s_sim_bits_vars) = SimFrVar::alloc_witness(cs, &s_sim_fr);
-
-    // 4. check that the bit representations are the same as the one provided through scalars.
-    let mut public_key_sim_bits_vars = x_sim_bits_vars.clone();
-    public_key_sim_bits_vars.extend_from_slice(&y_sim_bits_vars);
-
-    assert_eq!(public_key_sim_bits_vars.len(), public_key_bits_vars.len());
-    assert_eq!(s_sim_bits_vars.len(), secret_key_bits_vars.len());
-
-    for (sim_bit, scalar_bit) in public_key_sim_bits_vars
-        .iter()
-        .zip(public_key_bits_vars.iter())
-    {
-        cs.equal(*sim_bit, *scalar_bit);
-    }
-
-    for (sim_bit, scalar_bit) in s_sim_bits_vars.iter().zip(secret_key_bits_vars.iter()) {
-        cs.equal(*sim_bit, *scalar_bit);
-    }
-
-    // 5. allocate the simulated field elements for the delegated Schnorr protocol.
-    // note: the verifier will combine the challenges using the power series of lambda.
-    let lambda_series = vec![
-        SECQ256K1Scalar::one(),
-        witness.lambda,
-        witness.lambda * witness.lambda,
-    ];
-    let beta_lambda_series = lambda_series
-        .iter()
-        .map(|v| *v * witness.beta)
-        .collect::<Vec<SECQ256K1Scalar>>();
-
-    // skip the first one
-    let mut lambda_series_vars_skip_first = vec![];
-    for lambda_series_val in lambda_series.iter().skip(1) {
-        let sim_fr = SimFr::<SimFrParamsSecq256k1>::from(
-            &<SECQ256K1Scalar as Into<BigUint>>::into(*lambda_series_val),
-        );
-        lambda_series_vars_skip_first
-            .push(SimFrVar::<SimFrParamsSecq256k1>::alloc_input(cs, &sim_fr));
-    }
-
-    // include the first one
-    let mut beta_lambda_series_vars = vec![];
-    for beta_lambda_series_var in beta_lambda_series.iter() {
-        let sim_fr = SimFr::<SimFrParamsSecq256k1>::from(
-            &<SECQ256K1Scalar as Into<BigUint>>::into(*beta_lambda_series_var),
-        );
-        beta_lambda_series_vars.push(SimFrVar::<SimFrParamsSecq256k1>::alloc_input(cs, &sim_fr));
-    }
-
-    let query_vars = [x_sim_fr_var, y_sim_fr_var, s_sim_fr_var]
-        .iter()
-        .zip(
-            witness
-                .delegated_schnorr_inspection
-                .committed_data_and_randomizer
-                .iter(),
-        )
-        .map(|(v_var, (_, blinding_factor))| {
-            let sim_fr = SimFr::<SimFrParamsSecq256k1>::from(
-                &<SECQ256K1Scalar as Into<BigUint>>::into(*blinding_factor),
-            );
-            let (blinding_factor_var, _) =
-                SimFrVar::<SimFrParamsSecq256k1>::alloc_witness(cs, &sim_fr);
-
-            (v_var.clone(), blinding_factor_var)
-        })
-        .collect::<Vec<(
-            SimFrVar<SimFrParamsSecq256k1>,
-            SimFrVar<SimFrParamsSecq256k1>,
-        )>>();
-
-    let combined_response_scalar = witness.delegated_schnorr_proof.response_scalars[0].0
-        + witness.delegated_schnorr_proof.response_scalars[1].0 * witness.lambda
-        + witness.delegated_schnorr_proof.response_scalars[2].0 * witness.lambda * witness.lambda;
-    let combined_response_scalar_sim_fr = SimFr::<SimFrParamsSecq256k1>::from(
-        &<SECQ256K1Scalar as Into<BigUint>>::into(combined_response_scalar),
-    );
-    let combined_response_scalar_var =
-        SimFrVar::<SimFrParamsSecq256k1>::alloc_input(cs, &combined_response_scalar_sim_fr);
-
-    let mut lhs = query_vars[0].0.mul(cs, &beta_lambda_series_vars[0]);
-
-    lhs = query_vars[1]
-        .0
-        .mul(cs, &beta_lambda_series_vars[1])
-        .add(cs, &lhs);
-    lhs = query_vars[1]
-        .1
-        .mul(cs, &lambda_series_vars_skip_first[0])
-        .add(cs, &lhs);
-    lhs = query_vars[2]
-        .0
-        .mul(cs, &beta_lambda_series_vars[2])
-        .add(cs, &lhs);
-    lhs = query_vars[2]
-        .1
-        .mul(cs, &lambda_series_vars_skip_first[1])
-        .add(cs, &lhs);
-
-    let rhs = combined_response_scalar_var.sub(cs, &query_vars[0].1);
-
-    let res = lhs.sub(cs, &rhs);
-    res.enforce_zero(cs);
-
-    // 6. merge limbs of the committed data as well as the randomizer scalars.
-    let mut all_limbs =
-        Vec::with_capacity(2 * query_vars.len() * SimFrParamsSecq256k1::NUM_OF_LIMBS);
-    let mut all_limbs_var =
-        Vec::with_capacity(2 * query_vars.len() * SimFrParamsSecq256k1::NUM_OF_LIMBS);
-
-    // append all the data
-    for (v, _) in query_vars.iter() {
-        all_limbs.extend_from_slice(&v.val.limbs);
-        all_limbs_var.extend_from_slice(&v.var);
-    }
-
-    // append all the corresponding randomizers
-    for (_, v) in query_vars.iter() {
-        all_limbs.extend_from_slice(&v.val.limbs);
-        all_limbs_var.extend_from_slice(&v.var);
-    }
-
-    let mut compressed_limbs = Vec::new();
-    let mut compressed_limbs_var = Vec::new();
-
-    let num_limbs_compressed = BLSScalar::capacity() / SimFrParamsSecq256k1::BIT_PER_LIMB;
-
-    let step_vec = (1..=num_limbs_compressed)
-        .map(|i| BLSScalar::from(&BigUint::one().shl(SimFrParamsSecq256k1::BIT_PER_LIMB * i)))
-        .collect::<Vec<BLSScalar>>();
-
-    for (limbs, limbs_var) in all_limbs
-        .chunks(num_limbs_compressed)
-        .zip(all_limbs_var.chunks(num_limbs_compressed))
-    {
-        let mut sum = BigUint::zero();
-        for (i, limb) in limbs.iter().enumerate() {
-            sum.add_assign(
-                <BLSScalar as Into<BigUint>>::into(*limb)
-                    .shl(SimFrParamsSecq256k1::BIT_PER_LIMB * i),
-            );
-        }
-        compressed_limbs.push(BLSScalar::from(&sum));
-
-        let one = BLSScalar::one();
-        let zero = BLSScalar::zero();
-        let zero_var = cs.zero_var();
-
-        let mut sum_var = {
-            let first_var = *limbs_var.get(0).unwrap_or(&zero_var);
-            let second_var = *limbs_var.get(1).unwrap_or(&zero_var);
-            let third_var = *limbs_var.get(2).unwrap_or(&zero_var);
-            let fourth_var = *limbs_var.get(3).unwrap_or(&zero_var);
-
-            cs.linear_combine(
-                &[first_var, second_var, third_var, fourth_var],
-                one,
-                step_vec[0],
-                step_vec[1],
-                step_vec[2],
-            )
-        };
-
-        if limbs.len() == 5 {
-            let fifth_var = *limbs_var.get(4).unwrap_or(&zero_var);
-            sum_var = cs.linear_combine(
-                &[sum_var, fifth_var, zero_var, zero_var],
-                one,
-                step_vec[3],
-                zero,
-                zero,
-            );
->>>>>>> c262b425
         }
         _ => return Err(eg!("Invalid AXfrKeyPair")),
     }
@@ -892,7 +562,7 @@
     hash: D,
     transcript: &mut Transcript,
     instance: &AXfrAddressFoldingInstance,
-) -> Result<Vec<BLSFr>> {
+) -> Result<Vec<BLSScalar>> {
     let pc_gens = PedersenCommitmentSecq256k1::default();
     let bp_gens = ark_bulletproofs::BulletproofGens::load().unwrap();
 
@@ -910,17 +580,7 @@
         transcript,
     )?;
 
-
-<<<<<<< HEAD
     // Convert the instance into input to the Plonk verifier.
-=======
-/// Convert the instance into input to the Plonk verifier.
-pub fn prepare_verifier_input(
-    instance: &AXfrAddressFoldingInstance,
-    beta: &SECQ256K1Scalar,
-    lambda: &SECQ256K1Scalar,
-) -> Vec<BLSScalar> {
->>>>>>> c262b425
     let mut v = vec![instance.delegated_schnorr_proof.inspection_comm];
 
     let lambda_series = vec![SECQ256K1Scalar::one(), lambda, lambda * lambda];
