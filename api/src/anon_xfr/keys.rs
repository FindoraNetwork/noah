use aes_gcm::{aead::Aead, KeyInit};
use core::hash::{Hash, Hasher};
use digest::{generic_array::GenericArray, Digest};
<<<<<<< HEAD
use ed25519_dalek::{PublicKey as Ed25519PublicKey, SecretKey as Ed25519SecretKey};
use noah_algebra::{
    bls12_381::BLSScalar,
    cmp::Ordering,
    prelude::*,
    secp256k1::{SECP256K1Scalar, SECP256K1G1},
};
use noah_crypto::basic::hybrid_encryption::{
    hybrid_decrypt_with_ed25519_secret_key, hybrid_encrypt_ed25519, NoahHybridCiphertext,
};
=======
use noah_algebra::secp256k1::{SECP256K1Scalar, SECP256K1G1, SECP256K1_SCALAR_LEN};
use noah_algebra::{bls12_381::BLSFr, prelude::*};
use serde::{Deserialize, Serialize};
>>>>>>> 5f843e2b
use wasm_bindgen::prelude::*;

/// The length of the secret key for anonymous transfer.
pub const AXFR_SECRET_KEY_LENGTH: usize = 33; // keytype + Bytes
/// The length of the public key for anonymous transfer.
pub const AXFR_PUBLIC_KEY_LENGTH: usize = 33; // keytype (+positive) + Bytes

/// The spending key.
#[derive(Debug)]
pub enum AXfrSecretKey {
    /// Ed25519 for axfr secret key
    Ed25519(Ed25519SecretKey),
    /// Secp256k1 for axfr secret key
    Secp256k1(SECP256K1Scalar),
}

impl Clone for AXfrSecretKey {
    fn clone(&self) -> Self {
        Self::noah_from_bytes(&self.noah_to_bytes()).unwrap()
    }
}

impl Eq for AXfrSecretKey {}

impl PartialEq for AXfrSecretKey {
    fn eq(&self, other: &AXfrSecretKey) -> bool {
        self.noah_to_bytes().eq(&other.noah_to_bytes())
    }
}

impl Ord for AXfrSecretKey {
    fn cmp(&self, other: &Self) -> Ordering {
        self.noah_to_bytes().cmp(&other.noah_to_bytes())
    }
}

impl PartialOrd for AXfrSecretKey {
    fn partial_cmp(&self, other: &Self) -> Option<Ordering> {
        Some(self.cmp(other))
    }
}

impl Default for AXfrSecretKey {
    fn default() -> Self {
        AXfrSecretKey::Secp256k1(SECP256K1Scalar::default())
    }
}

impl Hash for AXfrSecretKey {
    fn hash<H: Hasher>(&self, state: &mut H) {
        match self {
            AXfrSecretKey::Ed25519(sk) => {
                sk.as_bytes().hash(state);
            }
            AXfrSecretKey::Secp256k1(sk) => {
                sk.hash(state);
            }
        }
    }
}

impl NoahFromToBytes for AXfrSecretKey {
    fn noah_to_bytes(&self) -> Vec<u8> {
        let mut bytes = Vec::with_capacity(AXFR_SECRET_KEY_LENGTH);
        match self {
            AXfrSecretKey::Ed25519(p) => {
                bytes[0] = 0;
                bytes.extend(p.as_bytes());
            }
            AXfrSecretKey::Secp256k1(p) => {
                bytes[0] = 1;
                bytes.append(&mut p.noah_to_bytes());
            }
        }
        bytes
    }

    fn noah_from_bytes(bytes: &[u8]) -> Result<AXfrSecretKey> {
        if bytes.len() != AXFR_SECRET_KEY_LENGTH {
            Err(eg!(NoahError::DeserializationError))
        } else {
            match bytes[0] {
                0 => match Ed25519SecretKey::from_bytes(&bytes[1..]) {
                    Ok(s) => Ok(AXfrSecretKey::Ed25519(s)),
                    _ => Err(eg!(NoahError::ParameterError)),
                },
                _ => match SECP256K1Scalar::noah_from_bytes(&bytes[1..]) {
                    Ok(s) => Ok(AXfrSecretKey::Secp256k1(s)),
                    _ => Err(eg!(NoahError::ParameterError)),
                },
            }
        }
    }
}

/// The public key.
#[wasm_bindgen]
#[derive(Clone, Copy, Debug, PartialEq, Eq, Hash, Default)]
pub struct AXfrPubKey(pub(crate) AXfrPubKeyInner);

/// The public key for anon transfer.
#[derive(Clone, Copy, Debug, PartialEq, Eq)]
pub enum AXfrPubKeyInner {
    /// Ed25519 for axfr public key
    Ed25519(Ed25519PublicKey),
    /// Secp256k1 for axfr public key
    Secp256k1(SECP256K1G1),
}

impl Default for AXfrPubKeyInner {
    fn default() -> Self {
        AXfrPubKeyInner::Secp256k1(SECP256K1G1::default())
    }
}

impl Hash for AXfrPubKeyInner {
    fn hash<H: Hasher>(&self, state: &mut H) {
        match self {
            AXfrPubKeyInner::Ed25519(pk) => {
                pk.as_bytes().hash(state);
            }
            AXfrPubKeyInner::Secp256k1(pk) => {
                pk.hash(state);
            }
        }
    }
}

impl NoahFromToBytes for AXfrPubKey {
    fn noah_to_bytes(&self) -> Vec<u8> {
        let mut bytes = Vec::with_capacity(AXFR_PUBLIC_KEY_LENGTH);
        match self.inner() {
            AXfrPubKeyInner::Ed25519(p) => {
                bytes[0] = u8::MAX;
                bytes.extend(p.as_bytes()); // 32
            }
            AXfrPubKeyInner::Secp256k1(p) => {
                bytes.extend(p.to_compressed_bytes()); // 33
            }
        }
        bytes
    }

    fn noah_from_bytes(bytes: &[u8]) -> Result<AXfrPubKey> {
        if bytes.len() != AXFR_PUBLIC_KEY_LENGTH {
            Err(eg!(NoahError::DeserializationError))
        } else {
            match bytes[0] {
                u8::MAX => match Ed25519PublicKey::from_bytes(&bytes[1..]) {
                    Ok(g) => Ok(AXfrPubKey(AXfrPubKeyInner::Ed25519(g))),
                    _ => Err(eg!(NoahError::ParameterError)),
                },
                _ => match SECP256K1G1::from_compressed_bytes(bytes) {
                    Ok(g) => Ok(AXfrPubKey(AXfrPubKeyInner::Secp256k1(g))),
                    _ => Err(eg!(NoahError::ParameterError)),
                },
            }
        }
    }
}

/// Keypair associated with an Anonymous records. It is used to spending it.
#[wasm_bindgen]
#[derive(Debug, Default, PartialEq, Eq, Clone)]
/// The key pair for anonymous payment.
pub struct AXfrKeyPair {
    /// The random seed that generates the secret key.
    pub(crate) secret_key: AXfrSecretKey,
    /// The public key of Schnorr signature.
    pub(crate) pub_key: AXfrPubKey,
}

impl AXfrKeyPair {
    /// Generate a Schnorr keypair from `prng`.
    pub fn generate<R: CryptoRng + RngCore>(prng: &mut R) -> Self {
        let spend_key = AXfrSecretKey::Secp256k1(SECP256K1Scalar::random(prng));
        Self::from_secret_key(spend_key)
    }

    /// Return the public key
    pub fn get_public_key(&self) -> AXfrPubKey {
        self.pub_key.clone()
    }

    /// Return the spend key
    pub fn get_secret_key(&self) -> AXfrSecretKey {
        self.secret_key.clone()
    }

    /// Return the key pair from the spending key.
    pub fn from_secret_key(secret_key: AXfrSecretKey) -> Self {
        let pk = match &secret_key {
            AXfrSecretKey::Secp256k1(sk) => {
                AXfrPubKeyInner::Secp256k1(SECP256K1G1::get_base().mul(sk))
            }
            AXfrSecretKey::Ed25519(sk) => AXfrPubKeyInner::Ed25519(sk.into()),
        };
        Self {
            secret_key,
            pub_key: AXfrPubKey(pk),
        }
    }
}

impl AXfrSecretKey {
    /// Return the BLS12-381 scalar representation of the secret key.
<<<<<<< HEAD
    pub fn get_secret_key_scalars(&self) -> Result<[BLSScalar; 2]> {
        let bytes = match self {
            AXfrSecretKey::Ed25519(sk) => sk.as_bytes().to_vec(),
            AXfrSecretKey::Secp256k1(sk) => sk.to_bytes(),
        };
=======
    pub fn get_secret_key_scalars(&self) -> Result<[BLSFr; 2]> {
        let bytes = self.0.to_bytes();
>>>>>>> 5f843e2b

        let first = BLSFr::from_bytes(&bytes[0..31])?;
        let second = BLSFr::from_bytes(&bytes[31..])?;

        Ok([first, second])
    }

    #[inline]
    /// Decrypt a ciphertext.
    pub fn decrypt(&self, ctext: &[u8]) -> Result<Vec<u8>> {
        if ctext.is_empty() {
            return Err(eg!(NoahError::DecryptionError));
        }
        match (ctext[0], self) {
            (0, AXfrSecretKey::Ed25519(sk)) => {
                let ctext = NoahHybridCiphertext::noah_from_bytes(&ctext[1..])?;
                Ok(hybrid_decrypt_with_ed25519_secret_key(&ctext, sk))
            }
            (1, AXfrSecretKey::Secp256k1(sk)) => {
                let share_len = SECP256K1G1::COMPRESSED_LEN + 1;
                if ctext.len() < share_len {
                    return Err(eg!(NoahError::DecryptionError));
                }
                let share = SECP256K1G1::from_compressed_bytes(&ctext[1..share_len])?;
                let dh = share.mul(sk);

                let mut hasher = sha2::Sha512::new();
                hasher.update(&dh.to_compressed_bytes());

                let mut key = [0u8; 32];
                key.copy_from_slice(&hasher.finalize().as_slice()[0..32]);

                let nonce = GenericArray::from_slice(&[0u8; 12]);

                let gcm = {
                    let res = aes_gcm::Aes256Gcm::new_from_slice(key.as_slice());

                    if res.is_err() {
                        return Err(eg!(NoahError::DecryptionError));
                    }

                    res.unwrap()
                };

                let res = {
                    let res = gcm.decrypt(nonce, &ctext[share_len..]);

                    if res.is_err() {
                        return Err(eg!(NoahError::DecryptionError));
                    }

                    res.unwrap()
                };
                Ok(res)
            }
            _ => Err(eg!(NoahError::DecryptionError)),
        }
    }
}

impl AXfrPubKey {
    /// Get the inner type.
    pub fn inner(&self) -> &AXfrPubKeyInner {
        &self.0
    }

    /// Return the BLS12-381 scalar representation of the public key.
<<<<<<< HEAD
    pub fn get_public_key_scalars(&self) -> Result<[BLSScalar; 3]> {
        let bytes = match self.inner() {
            AXfrPubKeyInner::Ed25519(_pk) => {
                unimplemented!();
                //pk.to_bytes().to_vec()
            }
            AXfrPubKeyInner::Secp256k1(pk) => pk
                .get_x()
                .to_bytes()
                .iter()
                .chain(pk.get_y().to_bytes().iter())
                .copied()
                .collect::<Vec<u8>>(),
        };
=======
    pub fn get_public_key_scalars(&self) -> Result<[BLSFr; 3]> {
        let bytes = self
            .0
            .get_x()
            .to_bytes()
            .iter()
            .chain(self.0.get_y().to_bytes().iter())
            .copied()
            .collect::<Vec<u8>>();
>>>>>>> 5f843e2b

        let first = BLSFr::from_bytes(&bytes[0..31])?;
        let second = BLSFr::from_bytes(&bytes[31..62])?;
        let third = BLSFr::from_bytes(&bytes[62..])?;

        Ok([first, second, third])
    }

    /// Encrypt the message
    pub fn encrypt<R: CryptoRng + RngCore>(&self, prng: &mut R, msg: &[u8]) -> Result<Vec<u8>> {
        let mut bytes = vec![];
        match self.inner() {
            AXfrPubKeyInner::Ed25519(pk) => {
                bytes.push(0);
                bytes.append(&mut hybrid_encrypt_ed25519(prng, &pk, msg).noah_to_bytes());
            }
            AXfrPubKeyInner::Secp256k1(pk) => {
                bytes.push(1);
                let share_scalar = SECP256K1Scalar::random(prng);
                let share = SECP256K1G1::get_base().mul(&share_scalar);
                bytes.append(&mut share.to_compressed_bytes());

                let dh = pk.mul(&share_scalar);

                let mut hasher = sha2::Sha512::new();
                hasher.update(&dh.to_compressed_bytes());

                let mut key = [0u8; 32];
                key.copy_from_slice(&hasher.finalize().as_slice()[0..32]);

                let nonce = GenericArray::from_slice(&[0u8; 12]);

                let gcm = {
                    let res = aes_gcm::Aes256Gcm::new_from_slice(key.as_slice());

                    if res.is_err() {
                        return Err(eg!(NoahError::EncryptionError));
                    }

                    res.unwrap()
                };

                let mut ctext = {
                    let res = gcm.encrypt(nonce, msg);

                    if res.is_err() {
                        return Err(eg!(NoahError::EncryptionError));
                    }

                    res.unwrap()
                };
                bytes.append(&mut ctext);
            }
        };

        Ok(bytes)
    }
}

impl NoahFromToBytes for AXfrKeyPair {
    fn noah_to_bytes(&self) -> Vec<u8> {
        let mut vec = vec![];
        vec.extend_from_slice(self.get_secret_key().noah_to_bytes().as_slice());
        vec.extend_from_slice(self.pub_key.noah_to_bytes().as_slice());
        vec
    }

    fn noah_from_bytes(bytes: &[u8]) -> Result<Self> {
        if bytes.len() != AXFR_PUBLIC_KEY_LENGTH + AXFR_SECRET_KEY_LENGTH {
            return Err(eg!(NoahError::DeserializationError));
        }

        let secret_key = AXfrSecretKey::noah_from_bytes(&bytes[0..AXFR_SECRET_KEY_LENGTH])?;
        let pub_key = AXfrPubKey::noah_from_bytes(&bytes[AXFR_SECRET_KEY_LENGTH..])?;

        Ok(AXfrKeyPair {
            secret_key,
            pub_key,
        })
    }
}

#[cfg(test)]
mod tests {
    use crate::anon_xfr::keys::{AXfrKeyPair, AXfrPubKey};
    use noah_algebra::{prelude::*, secp256k1::SECP256K1G1};

    fn check_from_to_bytes<G: Group>() {
        let mut prng = test_rng();
        let key_pair: AXfrKeyPair = AXfrKeyPair::generate(&mut prng);

        let public_key = key_pair.get_public_key();

        // Public key
        let public_key_bytes = public_key.noah_to_bytes();
        let public_key_from_bytes = AXfrPubKey::noah_from_bytes(&public_key_bytes).unwrap();
        assert_eq!(public_key, public_key_from_bytes);
    }

    #[test]
    pub(crate) fn ecdsa_from_to_bytes() {
        check_from_to_bytes::<SECP256K1G1>();
    }
}<|MERGE_RESOLUTION|>--- conflicted
+++ resolved
@@ -1,10 +1,9 @@
 use aes_gcm::{aead::Aead, KeyInit};
 use core::hash::{Hash, Hasher};
 use digest::{generic_array::GenericArray, Digest};
-<<<<<<< HEAD
 use ed25519_dalek::{PublicKey as Ed25519PublicKey, SecretKey as Ed25519SecretKey};
 use noah_algebra::{
-    bls12_381::BLSScalar,
+    bls12_381::BLSFr,
     cmp::Ordering,
     prelude::*,
     secp256k1::{SECP256K1Scalar, SECP256K1G1},
@@ -12,11 +11,6 @@
 use noah_crypto::basic::hybrid_encryption::{
     hybrid_decrypt_with_ed25519_secret_key, hybrid_encrypt_ed25519, NoahHybridCiphertext,
 };
-=======
-use noah_algebra::secp256k1::{SECP256K1Scalar, SECP256K1G1, SECP256K1_SCALAR_LEN};
-use noah_algebra::{bls12_381::BLSFr, prelude::*};
-use serde::{Deserialize, Serialize};
->>>>>>> 5f843e2b
 use wasm_bindgen::prelude::*;
 
 /// The length of the secret key for anonymous transfer.
@@ -223,16 +217,11 @@
 
 impl AXfrSecretKey {
     /// Return the BLS12-381 scalar representation of the secret key.
-<<<<<<< HEAD
-    pub fn get_secret_key_scalars(&self) -> Result<[BLSScalar; 2]> {
+    pub fn get_secret_key_scalars(&self) -> Result<[BLSFr; 2]> {
         let bytes = match self {
             AXfrSecretKey::Ed25519(sk) => sk.as_bytes().to_vec(),
             AXfrSecretKey::Secp256k1(sk) => sk.to_bytes(),
         };
-=======
-    pub fn get_secret_key_scalars(&self) -> Result<[BLSFr; 2]> {
-        let bytes = self.0.to_bytes();
->>>>>>> 5f843e2b
 
         let first = BLSFr::from_bytes(&bytes[0..31])?;
         let second = BLSFr::from_bytes(&bytes[31..])?;
@@ -300,8 +289,7 @@
     }
 
     /// Return the BLS12-381 scalar representation of the public key.
-<<<<<<< HEAD
-    pub fn get_public_key_scalars(&self) -> Result<[BLSScalar; 3]> {
+    pub fn get_public_key_scalars(&self) -> Result<[BLSFr; 3]> {
         let bytes = match self.inner() {
             AXfrPubKeyInner::Ed25519(_pk) => {
                 unimplemented!();
@@ -315,17 +303,6 @@
                 .copied()
                 .collect::<Vec<u8>>(),
         };
-=======
-    pub fn get_public_key_scalars(&self) -> Result<[BLSFr; 3]> {
-        let bytes = self
-            .0
-            .get_x()
-            .to_bytes()
-            .iter()
-            .chain(self.0.get_y().to_bytes().iter())
-            .copied()
-            .collect::<Vec<u8>>();
->>>>>>> 5f843e2b
 
         let first = BLSFr::from_bytes(&bytes[0..31])?;
         let second = BLSFr::from_bytes(&bytes[31..62])?;
