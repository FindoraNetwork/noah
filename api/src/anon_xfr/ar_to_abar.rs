use crate::anon_xfr::{
    commit_in_cs_with_native_address,
    keys::AXfrPubKey,
    structs::{
        AnonBlindAssetRecord, AxfrOwnerMemo, Commitment, OpenAnonBlindAssetRecord,
        OpenAnonBlindAssetRecordBuilder, PayeeWitness, PayeeWitnessVars,
    },
    AXfrPlonkPf, TurboPlonkCS,
};
use crate::setup::{ProverParams, VerifierParams};
use crate::xfr::{
    sig::{XfrKeyPair, XfrSignature},
    structs::{AssetType, BlindAssetRecord, OpenAssetRecord},
};
use merlin::Transcript;
use zei_algebra::{bls12_381::BLSScalar, errors::ZeiError, prelude::*};
use zei_plonk::plonk::{
    constraint_system::TurboCS, prover::prover_with_lagrange, verifier::verifier,
};

const AR_TO_ABAR_TRANSCRIPT: &[u8] = b"AR to ABAR proof";

/// The transparent-to-anonymous note.
#[derive(Debug, Serialize, Deserialize, Eq, Clone, PartialEq)]
pub struct ArToAbarNote {
    /// The transparent-to-anonymous body.
    pub body: ArToAbarBody,
    /// Signature of the sender.
    pub signature: XfrSignature,
}

/// The transparent-to-anonymous body.
#[derive(Debug, Serialize, Deserialize, Eq, Clone, PartialEq)]
pub struct ArToAbarBody {
    /// The input transparent asset note, requiring both amounts and asset types to be transparent.
    pub input: BlindAssetRecord,
    /// The output anonymous asset record.
    pub output: AnonBlindAssetRecord,
    /// The proof that the output matches the input.
    pub proof: AXfrPlonkPf,
<<<<<<< HEAD
    /// The owner memo for the recipient to use the anonymous asset commitment.
    pub memo: OwnerMemo,
=======
    /// memo to hold the blinding factor of commitment
    pub memo: AxfrOwnerMemo,
>>>>>>> 97638f0d
}

/// Generate a transparent-to-anonymous note.
pub fn gen_ar_to_abar_note<R: CryptoRng + RngCore>(
    prng: &mut R,
    params: &ProverParams,
    record: &OpenAssetRecord,
    bar_keypair: &XfrKeyPair,
    abar_pubkey: &AXfrPubKey,
) -> Result<ArToAbarNote> {
<<<<<<< HEAD
    let body = gen_ar_to_abar_body(prng, params, record, &abar_pubkey, enc_key).c(d!())?;
=======
    // generate body
    let body = gen_ar_to_abar_body(prng, params, record, &abar_pubkey).c(d!())?;
>>>>>>> 97638f0d

    let msg = bincode::serialize(&body)
        .map_err(|_| ZeiError::SerializationError)
        .c(d!())?;
    let signature = bar_keypair.sign(&msg);

    let note = ArToAbarNote { body, signature };
    Ok(note)
}

/// Verify a transparent-to-anonymous note.
pub fn verify_ar_to_abar_note(params: &VerifierParams, note: &ArToAbarNote) -> Result<()> {
    let msg = bincode::serialize(&note.body).c(d!(ZeiError::SerializationError))?;
    note.body
        .input
        .public_key
        .verify(&msg, &note.signature)
        .c(d!())?;

    verify_ar_to_abar_body(params, &note.body).c(d!())
}

/// Generate the transparent-to-anonymous body.
pub fn gen_ar_to_abar_body<R: CryptoRng + RngCore>(
    prng: &mut R,
    params: &ProverParams,
    record: &OpenAssetRecord,
    abar_pubkey: &AXfrPubKey,
) -> Result<ArToAbarBody> {
    let (open_abar, proof) = ar_to_abar(prng, params, record, abar_pubkey).c(d!())?;
    let body = ArToAbarBody {
        input: record.blind_asset_record.clone(),
        output: AnonBlindAssetRecord::from_oabar(&open_abar),
        proof,
        memo: open_abar.owner_memo.unwrap(),
    };
    Ok(body)
}

/// Verify the transparent-to-anonymous body.
pub fn verify_ar_to_abar_body(params: &VerifierParams, body: &ArToAbarBody) -> Result<()> {
    if body.input.amount.is_confidential() || body.input.asset_type.is_confidential() {
        return Err(eg!(ZeiError::ParameterError));
    }

    let amount = body.input.amount.get_amount().unwrap();
    let asset_type = body.input.asset_type.get_asset_type().unwrap();

    verify_ar_to_abar(
        params,
        amount,
        asset_type,
        body.output.commitment,
        &body.proof,
    )
    .c(d!(ZeiError::AXfrVerificationError))
}

/// AssemGenerates output record and the plonk proof
/// * `prng` - pseudo-random generator
/// * `params` - prover params for ar_to_abar
/// * `obar`   - open asset record for conversion
/// * `abar_pubkey` - receiving pubkey for anonymous asset
/// * `enc_key` - encryption key for new OwnerMemo
/// Returns the OpenAnonBlindAssetRecord and the plonk proof
/// Returns an error if the ABAR generation or proof generation fails
pub(crate) fn ar_to_abar<R: CryptoRng + RngCore>(
    prng: &mut R,
    params: &ProverParams,
    obar: &OpenAssetRecord,
    abar_pubkey: &AXfrPubKey,
) -> Result<(OpenAnonBlindAssetRecord, AXfrPlonkPf)> {
    let oabar_amount = obar.amount;

    // 1. Construct ABAR.
    let oabar = OpenAnonBlindAssetRecordBuilder::new()
        .amount(oabar_amount)
        .asset_type(obar.asset_type)
        .pub_key(abar_pubkey)
        .finalize(prng)
        .c(d!())?
        .build()
        .c(d!())?;

    let payee_witness = PayeeWitness {
        amount: oabar.get_amount(),
        blind: oabar.blind.clone(),
        asset_type: oabar.asset_type.as_scalar(),
        pubkey_x: oabar.pub_key.0.get_x(),
    };

    let mut transcript = Transcript::new(AR_TO_ABAR_TRANSCRIPT);
    let (mut cs, _) = build_ar_to_abar_cs(payee_secret);
    let witness = cs.get_and_clear_witness();

    let proof = prover_with_lagrange(
        rng,
        &mut transcript,
        &params.pcs,
        params.lagrange_pcs.as_ref(),
        &params.cs,
        &params.prover_params,
        &witness,
    )
    .c(d!(ZeiError::AXfrProofError))?;

    Ok((oabar, proof))
}

/// Verify the transparent-to-anonymous proof.
fn verify_ar_to_abar(
    params: &VerifierParams,
    payer_amount: u64,
    payer_asset_type: AssetType,
    commitment: Commitment,
    proof: &AXfrPlonkPf,
) -> Result<()> {
    let mut transcript = Transcript::new(AR_TO_ABAR_TRANSCRIPT);
    let mut online_inputs: Vec<BLSScalar> = vec![];
    online_inputs.push(BLSScalar::from(payer_amount));
    online_inputs.push(payer_asset_type.as_scalar());
    online_inputs.push(commitment);

    verifier(
        &mut transcript,
        &params.pcs,
        &params.cs,
        &params.verifier_params,
        &online_inputs,
        proof,
    )
    .c(d!(ZeiError::AXfrVerificationError))
}

///
///        Constraint System for ar_to_abar
///
pub fn build_ar_to_abar_cs(payee_data: PayeeWitness) -> (TurboPlonkCS, usize) {
    let mut cs = TurboCS::new();

    let ar_amount_var = cs.new_variable(BLSScalar::from(payee_data.amount));
    cs.prepare_pi_variable(ar_amount_var);
    let ar_asset_var = cs.new_variable(payee_data.asset_type);
    cs.prepare_pi_variable(ar_asset_var);

    let blind = cs.new_variable(payee_data.blind);
    let pubkey_x = cs.new_variable(payee_data.pubkey_x);
    let payee = PayeeWitnessVars {
        amount: ar_amount_var,
        blind,
        asset_type: ar_asset_var,
        pubkey_x,
    };
    // commitment
    let com_abar_out_var = commit_in_cs_with_native_address(
        &mut cs,
        payee.blind,
        payee.amount,
        payee.asset_type,
        payee.pubkey_x,
    );

    // prepare the public input for the output commitment
    cs.prepare_pi_variable(com_abar_out_var);

    // pad the number of constraints to power of two
    cs.pad();

    let n_constraints = cs.size;
    (cs, n_constraints)
}

#[cfg(test)]
mod test {
    use super::*;
    use crate::anon_xfr::keys::AXfrKeyPair;
    use crate::xfr::asset_record::{
        build_blind_asset_record, open_blind_asset_record, AssetRecordType,
    };
    use crate::xfr::sig::XfrPublicKey;
    use crate::xfr::structs::{AssetRecordTemplate, AssetType, BlindAssetRecord, OwnerMemo};
    use rand_chacha::ChaChaRng;
    use rand_core::SeedableRng;
    use zei_crypto::basic::ristretto_pedersen_comm::RistrettoPedersenCommitment;

    // helper function
    fn _build_ar(
        pubkey: &XfrPublicKey,
        prng: &mut ChaChaRng,
        pc_gens: &RistrettoPedersenCommitment,
        amt: u64,
        asset_type: AssetType,
        ar_type: AssetRecordType,
    ) -> (BlindAssetRecord, Option<OwnerMemo>) {
        let ar = AssetRecordTemplate::with_no_asset_tracing(amt, asset_type, ar_type, *pubkey);
        let (bar, _, memo) = build_blind_asset_record(prng, &pc_gens, &ar, vec![]);
        (bar, memo)
    }

    #[test]
    fn test_ar_to_abar() {
        let mut prng = ChaChaRng::from_seed([0u8; 32]);
        let pc_gens = RistrettoPedersenCommitment::default();

        let bar_keypair = XfrKeyPair::generate(&mut prng);
        let abar_keypair = AXfrKeyPair::generate(&mut prng);

        // proving
        let params = ProverParams::ar_to_abar_params().unwrap();

        let (bar_conf, memo) = _build_ar(
            &bar_keypair.pub_key,
            &mut prng,
            &pc_gens,
            10u64,
            AssetType::from_identical_byte(1u8),
            AssetRecordType::NonConfidentialAmount_NonConfidentialAssetType,
        );
        let obar = open_blind_asset_record(&bar_conf, &memo, &bar_keypair).unwrap();

        let note = gen_ar_to_abar_note(
            &mut prng,
            &params,
            &obar,
            &bar_keypair,
            &abar_keypair.get_pub_key(),
        )
        .unwrap();

        // verifications
        let node_params = VerifierParams::ar_to_abar_params().unwrap();
        assert!(verify_ar_to_abar_note(&node_params, &note,).is_ok());
    }
}<|MERGE_RESOLUTION|>--- conflicted
+++ resolved
@@ -38,13 +38,8 @@
     pub output: AnonBlindAssetRecord,
     /// The proof that the output matches the input.
     pub proof: AXfrPlonkPf,
-<<<<<<< HEAD
-    /// The owner memo for the recipient to use the anonymous asset commitment.
-    pub memo: OwnerMemo,
-=======
     /// memo to hold the blinding factor of commitment
     pub memo: AxfrOwnerMemo,
->>>>>>> 97638f0d
 }
 
 /// Generate a transparent-to-anonymous note.
@@ -55,12 +50,8 @@
     bar_keypair: &XfrKeyPair,
     abar_pubkey: &AXfrPubKey,
 ) -> Result<ArToAbarNote> {
-<<<<<<< HEAD
-    let body = gen_ar_to_abar_body(prng, params, record, &abar_pubkey, enc_key).c(d!())?;
-=======
     // generate body
     let body = gen_ar_to_abar_body(prng, params, record, &abar_pubkey).c(d!())?;
->>>>>>> 97638f0d
 
     let msg = bincode::serialize(&body)
         .map_err(|_| ZeiError::SerializationError)
