--- conflicted
+++ resolved
@@ -1,13 +1,3 @@
-<<<<<<< HEAD
-use crate::anon_xfr::address_folding::{
-    create_address_folding, prove_address_folding_in_cs, verify_address_folding,
-    AXfrAddressFoldingWitness,
-};
-use crate::anon_xfr::{
-    abar_to_abar::add_payers_witnesses,
-    address_folding::AXfrAddressFoldingInstance,
-    commit, commit_in_cs, compute_merkle_root_variables, nullify, nullify_in_cs,
-=======
 use crate::anon_xfr::address_folding_secp256k1::{
     create_address_folding_secp256k1, prepare_verifier_input_secp256k1,
     prove_address_folding_in_cs_secp256k1, verify_address_folding_secp256k1,
@@ -16,10 +6,7 @@
 use crate::anon_xfr::{
     abar_to_abar::add_payers_witnesses,
     address_folding_secp256k1::AXfrAddressFoldingInstanceSecp256k1,
-    commit, commit_in_cs, compute_merkle_root_variables,
-    keys::AXfrKeyPair,
-    nullify, nullify_in_cs,
->>>>>>> ff8e09d9
+    commit, commit_in_cs, compute_merkle_root_variables, nullify, nullify_in_cs,
     structs::{AccElemVars, Nullifier, OpenAnonAssetRecord, PayerWitness},
     AXfrPlonkPf, TurboPlonkCS,
 };
@@ -208,16 +195,12 @@
     }
 
     let mut transcript = Transcript::new(ABAR_TO_AR_FOLDING_PROOF_TRANSCRIPT);
-<<<<<<< HEAD
-    let address_folding_public_input =
-        verify_address_folding(hash, &mut transcript, &note.folding_instance)?;
-=======
+
     let (beta, lambda) =
         verify_address_folding_secp256k1(hash, &mut transcript, &note.folding_instance)?;
 
     let address_folding_public_input =
         prepare_verifier_input_secp256k1(&note.folding_instance, &beta, &lambda);
->>>>>>> ff8e09d9
 
     let payer_amount = note.body.output.amount.get_amount().unwrap();
     let payer_asset_type = note.body.output.asset_type.get_asset_type().unwrap();
@@ -275,16 +258,12 @@
         .zip(hashes)
         .map(|((note, merkle_root), hash)| {
             let mut transcript = Transcript::new(ABAR_TO_AR_FOLDING_PROOF_TRANSCRIPT);
-<<<<<<< HEAD
-            let address_folding_public_input =
-                verify_address_folding(hash, &mut transcript, &note.folding_instance)?;
-=======
+
             let (beta, lambda) =
                 verify_address_folding_secp256k1(hash, &mut transcript, &note.folding_instance)?;
 
             let address_folding_public_input =
                 prepare_verifier_input_secp256k1(&note.folding_instance, &beta, &lambda);
->>>>>>> ff8e09d9
 
             let payer_amount = note.body.output.amount.get_amount().unwrap();
             let payer_asset_type = note.body.output.asset_type.get_asset_type().unwrap();
