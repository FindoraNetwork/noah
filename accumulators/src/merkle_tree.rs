use algebra::bls12_381::BLSScalar;
use algebra::groups::Zero;
use crypto::basics::hash::rescue::RescueInstance;
use ruc::*;
use std::collections::hash_map::Iter;
use std::collections::HashMap;
use storage::db::MerkleDB;
use storage::store::{ImmutablePrefixedStore, PrefixedStore, Stated, Store};
use utils::serialization::ZeiFromToBytes;

// ceil(log(u32::MAX, 3)) = 21
// 3^0 + 3^1 + 3^2 + ... 3^20 < 2^64 (u64 can include all leaf & ancestor)
// store max num is 3^20 = 3486784401 (max uid = 3^20 - 1)
// sid   max num is 2^64 = 18446744073709551616 (max uid = 2^64 - 1)
pub const TREE_DEPTH: usize = 20;
// 1743392200 = 3^0 + 3^1 + 3^2 + ... 3^19, if change TREE_DEPTH, MUST update.
const LEAF_START: u64 = 1743392200;

const KEY_PAD: [u8; 4] = [0, 0, 0, 0];
const ROOT_KEY: [u8; 12] = [0, 0, 0, 0, 0, 0, 0, 0, 0, 0, 0, 0]; // KEY_PAD + 0u64
const ENTRY_COUNT_KEY: [u8; 4] = [0, 0, 0, 1];

///
/// PersistentMerkleTree is a 3-ary merkle tree
///
/// Usage:
///    ```ignore
///     use std::collections::HashMap;
///     use std::thread;
///     use storage::db::TempRocksDB;
///     use std::sync::Arc;
///     use parking_lot::RwLock;
///     use storage::state::{ChainState, State};
///     use storage::store::PrefixedStore;
///     use accumulators::merkle_tree::PersistentMerkleTree;
///     use algebra::bls12_381::BLSScalar;
///     use algebra::groups::Zero;
///     use crypto::basics::hash::rescue::RescueInstance;
///
///     let hash = RescueInstance::new();
///
///     let path = thread::current().name().unwrap().to_owned();
///     let fdb = TempRocksDB::open(path).expect("failed to open db");
///     let cs = Arc::new(RwLock::new(ChainState::new(
///         fdb,
///         "test_db".to_string(),
///         0,
///     )));
///     let mut state = State::new(cs, false);
///     let mut store = PrefixedStore::new("my_store", &mut state);
///     let mut mt = PersistentMerkleTree::new(store).unwrap();
///
///     mt.get_current_root_hash();
///
///     mt.add_commitment_hash(BLSScalar::default());
///     mt.commit();
///     mt.generate_proof(0);
///
/// ```
pub struct PersistentMerkleTree<'a, D: MerkleDB> {
    entry_count: u64,
    version: u64,
    store: PrefixedStore<'a, D>,
}

impl<'a, D: MerkleDB> PersistentMerkleTree<'a, D> {
    /// Generates a new PersistentMerkleTree based on a sessioned KV store
    pub fn new(mut store: PrefixedStore<'a, D>) -> Result<PersistentMerkleTree<'a, D>> {
        let mut entry_count = 0;
        let mut version = 0;

        if let Some(bytes) = store.get(&ENTRY_COUNT_KEY)? {
            let array: [u8; 8] = [
                bytes[0], bytes[1], bytes[2], bytes[3], bytes[4], bytes[5], bytes[6],
                bytes[7],
            ];
            entry_count = u64::from_be_bytes(array);
            version = store.height().c(d!())?;
        } else {
            store.set(&ROOT_KEY, BLSScalar::zero().zei_to_bytes())?;
            store.set(&ENTRY_COUNT_KEY, 0u64.to_be_bytes().to_vec())?;
            store.state_mut().commit(0).c(d!())?;
        }

        Ok(PersistentMerkleTree {
            entry_count,
            version,
            store,
        })
    }

    /// add a new leaf and return the leaf uid.
    pub fn add_commitment_hash(&mut self, hash: BLSScalar) -> Result<u64> {
        let mut cache = Cache::new();
        // 1. generate keys of ancestors for update in tree
        let keys = get_path_keys(self.entry_count);
        let leaf = keys.first().unwrap();

        // 2. Hash ABAR and save leaf node
        let uid = self.entry_count;
        cache.set(leaf.0, hash.zei_to_bytes());

        // 3. update hash of all ancestors of the new leaf
        for (index, (node_key, path)) in keys[0..TREE_DEPTH].iter().enumerate() {
            let parse_hash = |key: u64| -> Result<BLSScalar> {
                if let Some(b) = cache.get(&key) {
                    return BLSScalar::zei_from_bytes(b.as_slice());
                }
                let mut store_key = KEY_PAD.to_vec();
                store_key.extend(key.to_be_bytes());
                match self.store.get(&store_key)? {
                    Some(b) => BLSScalar::zei_from_bytes(b.as_slice()),
                    None => Ok(BLSScalar::zero()),
                }
            };

            let (sib0, sib1, sib2) = match path {
                TreePath::Left => (
                    parse_hash(*node_key)?,
                    parse_hash(node_key + 1)?,
                    parse_hash(node_key + 2)?,
                ),
                TreePath::Middle => (
                    parse_hash(node_key - 1)?,
                    parse_hash(*node_key)?,
                    parse_hash(node_key + 1)?,
                ),
                TreePath::Right => (
                    parse_hash(node_key - 2)?,
                    parse_hash(node_key - 1)?,
                    parse_hash(*node_key)?,
                ),
            };

            let hasher = RescueInstance::new();
            let hash = hasher.rescue_hash(&[sib0, sib1, sib2, BLSScalar::zero()])[0];
            cache.set(keys[index + 1].0, BLSScalar::zei_to_bytes(&hash));
        }

        for (k, v) in cache.iter() {
            let mut store_key = KEY_PAD.to_vec();
            store_key.extend(k.to_be_bytes());
            self.store.set(&store_key, v.to_vec())?;
        }

        self.entry_count += 1;
        self.store
            .set(&ENTRY_COUNT_KEY, self.entry_count.to_be_bytes().to_vec())?;
        Ok(uid)
    }

    /// generate leaf's merkle proof by uid.
    pub fn generate_proof(&self, id: u64) -> Result<Proof> {
        self.generate_proof_with_depth(id, TREE_DEPTH)
    }

    /// generate leaf's merkle proof by uid and the depth.
    pub fn generate_proof_with_depth(&self, id: u64, depth: usize) -> Result<Proof> {
        if depth > TREE_DEPTH || id > 3u64.pow(depth as u32) {
            return Err(eg!("tree depth is invalid for generate proof"));
        }

        let keys = get_path_keys(id);

        let nodes: Vec<ProofNode> = keys[0..depth]
            .iter()
            .map(|(key, path)| {
                // if current node is not present in store then it is not a valid uid to generate
                let mut store_key = KEY_PAD.to_vec();
                store_key.extend(key.to_be_bytes());
                if !self.store.exists(&store_key)? {
                    return Err(eg!("uid not found in tree, cannot generate proof"));
                }

                let mut node = ProofNode {
                    siblings1: Default::default(),
                    siblings2: Default::default(),
                    path: *path,
                };

                let (sib1, sib2) = match path {
                    TreePath::Left => (key + 1, key + 2),
                    TreePath::Middle => (key - 1, key + 1),
                    TreePath::Right => (key - 2, key - 1),
                };
                let mut store_key1 = KEY_PAD.to_vec();
                store_key1.extend(sib1.to_be_bytes());
                if let Some(b) = self.store.get(&store_key1)? {
                    node.siblings1 = BLSScalar::zei_from_bytes(b.as_slice())?;
                }
                let mut store_key2 = KEY_PAD.to_vec();
                store_key2.extend(sib2.to_be_bytes());
                if let Some(b) = self.store.get(&store_key2)? {
                    node.siblings2 = BLSScalar::zei_from_bytes(b.as_slice())?;
                }

                Ok(node)
            })
            .collect::<Result<Vec<ProofNode>>>()?;

        Ok(Proof {
            nodes: nodes,
            root: self.get_root_with_depth(depth)?,
            root_version: 1,
            uid: id,
        })
    }

    /// get tree current root.
    pub fn get_root(&self) -> Result<BLSScalar> {
        self.get_root_with_depth(TREE_DEPTH)
    }

    /// get tree root by depth.
    pub fn get_root_with_depth(&self, depth: usize) -> Result<BLSScalar> {
        let mut pos = 0u64;
        for i in 0..(TREE_DEPTH - depth) {
            pos += 3u64.pow(i as u32);
        }
        let mut store_key = KEY_PAD.to_vec();
        store_key.extend(pos.to_be_bytes());

        match self.store.get(&store_key)? {
            Some(hash) => BLSScalar::zei_from_bytes(hash.as_slice()),
            None => Err(eg!("root hash key not found")),
        }
    }

    /// commit to store and add the tree version.
    pub fn commit(&mut self) -> Result<u64> {
        let (_, ver) = self.store.state_mut().commit(self.version + 1).c(d!())?;
        self.version = ver;
        Ok(self.version)
    }

    /// get leaf hash by uid.
    pub fn get_leaf(&self, uid: u64) -> Result<Option<BLSScalar>> {
        let mut store_key = KEY_PAD.to_vec();
        store_key.extend(uid.to_be_bytes());

        match self.store.get(&store_key)? {
            Some(hash) => Ok(Some(BLSScalar::zei_from_bytes(hash.as_slice())?)),
            None => Ok(None),
        }
    }

    pub fn version(&self) -> u64 {
        self.version
    }

    pub fn entry_count(&self) -> u64 {
        self.entry_count
    }
}

#[allow(dead_code)]
pub struct ImmutablePersistentMerkleTree<'a, D: MerkleDB> {
    entry_count: u64,
    version: u64,
    store: ImmutablePrefixedStore<'a, D>,
}

impl<'a, D: MerkleDB> ImmutablePersistentMerkleTree<'a, D> {
    // Generates a new PersistentMerkleTree based on a sessioned KV store
    pub fn new(
        store: ImmutablePrefixedStore<'a, D>,
    ) -> Result<ImmutablePersistentMerkleTree<'a, D>> {
        let mut entry_count = 0;
        let mut version = 0;

        if let Some(bytes) = store.get(&ENTRY_COUNT_KEY)? {
            let array: [u8; 8] = [
                bytes[0], bytes[1], bytes[2], bytes[3], bytes[4], bytes[5], bytes[6],
                bytes[7],
            ];
            entry_count = u64::from_be_bytes(array);
            version = store.height().c(d!())?;
        }

        Ok(ImmutablePersistentMerkleTree {
            entry_count,
            version,
            store,
        })
    }

    /// generate leaf's merkle proof by uid.
    pub fn generate_proof(&self, id: u64) -> Result<Proof> {
        self.generate_proof_with_depth(id, TREE_DEPTH)
    }

    /// generate leaf's merkle proof by uid and the depth.
    pub fn generate_proof_with_depth(&self, id: u64, depth: usize) -> Result<Proof> {
        if depth > TREE_DEPTH || id > 3u64.pow(depth as u32) {
            return Err(eg!("tree depth is invalid for generate proof"));
        }

        let keys = get_path_keys(id);

        let nodes: Vec<ProofNode> = keys[0..TREE_DEPTH]
            .iter()
            .map(|(key, path)| {
                // if current node is not present in store then it is not a valid uid to generate
                let mut store_key = KEY_PAD.to_vec();
                store_key.extend(key.to_be_bytes());
                if !self.store.exists(&store_key)? {
                    return Err(eg!("uid not found in tree, cannot generate proof"));
                }

                let mut node = ProofNode {
                    siblings1: Default::default(),
                    siblings2: Default::default(),
                    path: *path,
                };

                let (sib1, sib2) = match path {
                    TreePath::Left => (key + 1, key + 2),
                    TreePath::Middle => (key - 1, key + 1),
                    TreePath::Right => (key - 2, key - 1),
                };
                let mut store_key1 = KEY_PAD.to_vec();
                store_key1.extend(sib1.to_be_bytes());
                if let Some(b) = self.store.get(&store_key1)? {
                    node.siblings1 = BLSScalar::zei_from_bytes(b.as_slice())?;
                }
                let mut store_key2 = KEY_PAD.to_vec();
                store_key2.extend(sib2.to_be_bytes());
                if let Some(b) = self.store.get(&store_key2)? {
                    node.siblings2 = BLSScalar::zei_from_bytes(b.as_slice())?;
                }

                Ok(node)
            })
            .collect::<Result<Vec<ProofNode>>>()?;

        Ok(Proof {
            nodes: nodes,
            root: self.get_root_with_depth(depth)?,
            root_version: 1,
            uid: id,
        })
    }

    /// get tree current root.
    pub fn get_root(&self) -> Result<BLSScalar> {
        self.get_root_with_depth(TREE_DEPTH)
    }

    /// get tree root by depth.
    pub fn get_root_with_depth(&self, depth: usize) -> Result<BLSScalar> {
        let mut pos = 0u64;
        for i in 0..(TREE_DEPTH - depth) {
            pos += 3u64.pow(i as u32);
        }
        let mut store_key = KEY_PAD.to_vec();
        store_key.extend(pos.to_be_bytes());

        match self.store.get(&store_key)? {
            Some(hash) => BLSScalar::zei_from_bytes(hash.as_slice()),
            None => Err(eg!("root hash key not found")),
        }
    }

    /// get leaf hash by uid.
    pub fn get_leaf(&self, uid: u64) -> Result<Option<BLSScalar>> {
        let mut store_key = KEY_PAD.to_vec();
        store_key.extend(uid.to_be_bytes());

        match self.store.get(&store_key)? {
            Some(hash) => Ok(Some(BLSScalar::zei_from_bytes(hash.as_slice())?)),
            None => Ok(None),
        }
    }
}

/// verify merkle proof.
pub fn verify(leaf: BLSScalar, proof: &Proof) -> bool {
    let hasher = RescueInstance::new();
    let mut next = leaf;
    for node in proof.nodes.iter() {
        let (s1, s2, s3) = match node.path {
            TreePath::Left => (next, node.siblings1, node.siblings2),
            TreePath::Middle => (node.siblings1, next, node.siblings2),
            TreePath::Right => (node.siblings1, node.siblings2, next),
        };
        let hash = hasher.rescue_hash(&[s1, s2, s3, BLSScalar::zero()])[0];
        next = hash
    }
    next == proof.root
}

/// PersistentMerkleTree Proof.
#[derive(Clone)]
pub struct Proof {
    /// proof nodes, from lower(leaf) to upper.
    pub nodes: Vec<ProofNode>,
    /// current root.
    pub root: BLSScalar,
    /// current root version.
    pub root_version: usize,
    /// leaf's uid.
    pub uid: u64,
}

/// PersistentMerkleTree Proof Node, 3-ary merkle tree,
/// so every leaf has two siblings and own position.
#[derive(Clone, Debug)]
pub struct ProofNode {
    /// siblings 1.
    pub siblings1: BLSScalar,
    /// siblings 2.
    pub siblings2: BLSScalar,
    /// representative the own position in the branch.
    pub path: TreePath,
}

/// leaf position in the branch of the tree.
#[derive(Debug, Copy, Clone, PartialEq)]
pub enum TreePath {
    Left,
    Middle,
    Right,
}

struct Cache {
    store: HashMap<u64, Vec<u8>>,
}

impl Cache {
    fn new() -> Cache {
        Cache {
            store: HashMap::new(),
        }
    }
    fn set(&mut self, key: u64, val: Vec<u8>) {
        self.store.insert(key, val);
    }
    fn get(&self, key: &u64) -> Option<&Vec<u8>> {
        self.store.get(key)
    }
    fn iter(&self) -> Iter<'_, u64, Vec<u8>> {
        self.store.iter()
    }
}

fn get_path_keys(uid: u64) -> Vec<(u64, TreePath)> {
    let mut keys = vec![];
    let mut key = LEAF_START + uid;

    for _ in 0..=TREE_DEPTH {
        let rem = key % 3;
        match rem {
            1 => {
                keys.push((key, TreePath::Left));
                key = key / 3;
            }
            2 => {
                keys.push((key, TreePath::Middle));
                key = key / 3;
            }
            0 => {
                keys.push((key, TreePath::Right));
                key = if key != 0 { key / 3 - 1 } else { 0 };
            }
            _ => {}
        }
    }
    keys
<<<<<<< HEAD
=======
}

#[cfg(test)]
mod tests {
    use super::{get_path_keys, TreePath};

    #[test]
    fn test_merkle_tree_path() {
        let first_keys = get_path_keys(0);
        let mut first_sum = 0u64;
        for (i, (key, path)) in
            first_keys[0..first_keys.len() - 1].iter().rev().enumerate()
        {
            first_sum += 3u64.pow(i as u32);
            assert_eq!(*key, first_sum);
            assert_eq!(*path, TreePath::Left);
        }

        let mut t1 = get_path_keys(1);
        t1.pop(); // pop root.
        assert_eq!(t1[0].1, TreePath::Middle);
        for (_, path) in &t1[1..] {
            assert_eq!(*path, TreePath::Left);
        }

        let mut t2 = get_path_keys(2);
        t2.pop();
        assert_eq!(t2[0].1, TreePath::Right);
        for (_, path) in &t2[1..] {
            assert_eq!(*path, TreePath::Left);
        }

        let mut t3 = get_path_keys(3);
        t3.pop();
        assert_eq!(t3[0].1, TreePath::Left);
        assert_eq!(t3[1].1, TreePath::Middle);
        for (_, path) in &t3[2..] {
            assert_eq!(*path, TreePath::Left);
        }

        let tmp = get_path_keys(1_000_000);
        let tmp_path: Vec<TreePath> = tmp.iter().map(|(_, p)| *p).collect();
        let tmp_right = vec![
            TreePath::Middle,
            TreePath::Left,
            TreePath::Left,
            TreePath::Right,
            TreePath::Left,
            TreePath::Right,
            TreePath::Left,
            TreePath::Middle,
            TreePath::Right,
            TreePath::Right,
            TreePath::Middle,
            TreePath::Right,
            TreePath::Middle,
            TreePath::Left,
            TreePath::Left,
            TreePath::Left,
            TreePath::Left,
            TreePath::Left,
            TreePath::Left,
            TreePath::Left,
            TreePath::Right,
        ];
        assert_eq!(tmp_path, tmp_right);

        let last_keys = get_path_keys(3u64.pow(20) - 1);
        let mut last_sum = 0u64;
        for (i, (key, path)) in last_keys.iter().rev().enumerate() {
            last_sum += 3u64.pow(i as u32);
            assert_eq!(*key, last_sum - 1);
            assert_eq!(*path, TreePath::Right);
        }
    }
>>>>>>> a0bc570b
}<|MERGE_RESOLUTION|>--- conflicted
+++ resolved
@@ -466,8 +466,6 @@
         }
     }
     keys
-<<<<<<< HEAD
-=======
 }
 
 #[cfg(test)]
@@ -543,5 +541,4 @@
             assert_eq!(*path, TreePath::Right);
         }
     }
->>>>>>> a0bc570b
 }