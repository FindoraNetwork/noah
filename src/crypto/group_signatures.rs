<<<<<<< HEAD
use algebra::groups::{Group, GroupArithmetic, Scalar};
use algebra::pairing::Pairing;
=======
>>>>>>> 03ce7fe4
use crate::basic_crypto::elgamal::{
  elgamal_decrypt_elem, elgamal_encrypt, elgamal_key_gen, ElGamalCiphertext, ElGamalDecKey,
  ElGamalEncKey,
};
use crate::basic_crypto::signatures::pointcheval_sanders::{
  ps_gen_keys, ps_randomize_sig, ps_sign_scalar, PSPublicKey, PSSecretKey, PSSignature,
};
use crate::errors::ZeiError;
use algebra::groups::{Group, GroupArithmetic, Scalar};
use algebra::pairing::Pairing;

use digest::Digest;
use rand_core::{CryptoRng, RngCore};
use sha2::Sha512;

/// The public key of the group manager contains a public signing key `ver_key`
/// and an Elgamal encryption public key `enc_key`.
pub struct GroupPublicKey<P: Pairing> {
  ver_key: PSPublicKey<P::G2>,
  enc_key: ElGamalEncKey<P::G1>,
}

/// The secret key of the group manager contains a private signing key `sig_key`
/// and a private Elgamal encryption key `dec_key`.
pub struct GroupSecretKey<P: Pairing> {
  sig_key: PSSecretKey<P::ScalarField>,
  dec_key: ElGamalDecKey<P::ScalarField>,
}

/// A group signature contains a Pointcheval-Sanders signature `cert`,
/// an Elgamal ciphertext `enc` containing the encryption of the identity of the signer
/// and a proof-of-knowledge `PoK` to prove that the identity of the signer corresponds
/// to the private key used to produce `cert`.
pub struct GroupSignature<P: Pairing> {
  cert: PSSignature<P::G1>,
  enc: ElGamalCiphertext<P::G1>,
  spok: PoK<P>,
}

/// I generate the private and public parameters for the Group manager.
/// * `prng` - source of randomness
/// * `returns` - a group public key and a group secret key
pub fn gpsig_setup<R: CryptoRng + RngCore, P: Pairing>(
  prng: &mut R)
  -> (GroupPublicKey<P>, GroupSecretKey<P>) {
  let (ver_key, sig_key) = ps_gen_keys::<R, P>(prng);
  let (dec_key, enc_key) = elgamal_key_gen::<_, P::G1>(prng, &P::G1::get_base());
  (GroupPublicKey { ver_key, enc_key }, GroupSecretKey { sig_key, dec_key })
}

/// When a user joins the group, the Group Manager sends him a certificate
/// that will enable the user to prove he his part of the group when signing.
pub struct JoinCert<P: Pairing> {
  pub tag: P::ScalarField,
  pub sig: PSSignature<P::G1>,
}

#[derive(Debug, PartialEq, Eq, Serialize, Deserialize)]
pub struct TagKey<G1>(G1);

/// I produce a join certificate for a new user.
/// This algorithm is run by the Group Manager.
/// * `prng` - source of randomness
/// * `msk` - group secret key
/// * `return` join certificate for user and tag key for the manager
pub(crate) fn gpsig_join_cert<R: CryptoRng + RngCore, P: Pairing>(
  prng: &mut R,
  msk: &GroupSecretKey<P>)
  -> (JoinCert<P>, TagKey<P::G1>) {
  let tag = P::ScalarField::random_scalar(prng);
  let sig = ps_sign_scalar::<R, P>(prng, &msk.sig_key, &tag);
  let tag_key = TagKey(P::G1::get_base().mul(&tag));
  (JoinCert { tag, sig }, tag_key)
}

/// I produce a group signature.
/// This algorithm is run by a user.
/// * `prng` - source of randomness
/// * `gpk` - group public key
/// * `join_cert` - join certificate
/// * `msg` - message to be signed
pub(crate) fn gpsig_sign<R: CryptoRng + RngCore, P: Pairing>(prng: &mut R,
                                                             gpk: &GroupPublicKey<P>,
                                                             join_cert: &JoinCert<P>,
                                                             msg: &[u8])
                                                             -> GroupSignature<P> {
  let g1_base = P::G1::get_base();

  // 1. randomize signature
  let (_, rsig) = ps_randomize_sig::<R, P>(prng, &join_cert.sig);

  // 2. Encrypt tag
  let r = P::ScalarField::random_scalar(prng);
  let enc = elgamal_encrypt(&g1_base, &join_cert.tag, &r, &gpk.enc_key);

  // 3. Signature proof of knowledge of r and tag such that ps_verify(rsig, tag) = 1 and enc = ElGamal(tag, r)
  let spok = signature_proof_of_knowledge(prng, gpk, &join_cert.tag, &r, msg);

  GroupSignature { cert: rsig,
                   enc,
                   spok }
}

/// Proof of knowledge containing the commitments and the responses.
pub(crate) struct PoK<P: Pairing> {
  commitments_g1: Vec<P::G1>,
  commitments_g2: Vec<P::G2>,
  responses: Vec<P::ScalarField>,
}

/// I compute a signature of knowledge
/// * `prng` - source of randomness
/// * `gpk`- group public key
/// * `tag` - identity of the user
/// * `r` - randomness of the ciphertext
/// * `msg` - message to be signed
fn signature_proof_of_knowledge<R: CryptoRng + RngCore, P: Pairing>(prng: &mut R,
                                                                    gpk: &GroupPublicKey<P>,
                                                                    tag: &P::ScalarField,
                                                                    r: &P::ScalarField,
                                                                    msg: &[u8])
                                                                    -> PoK<P> {
  let g1_base = P::G1::get_base();
  let g2_base = P::G2::get_base();

  // 1. Sample blindings
  let blind_tag = P::ScalarField::random_scalar(prng);
  let blind_r = P::ScalarField::random_scalar(prng);

  // 2. Compute proof commitments
  let com_yy_blind_tag = gpk.ver_key.yy.mul(&blind_tag); // commitment of tag under Y
  let com_g1_blind_tag = g1_base.mul(&blind_tag); // commitment of tag under g1
  let com_pk_blind_r = gpk.enc_key.0.mul(&blind_r); // commitment of r under PK
  let com_g1_blind_r = g1_base.mul(&blind_r); // commitment of r under g1
  let commitments_g1 = vec![com_g1_blind_tag, com_pk_blind_r, com_g1_blind_r];
  let commitments_g2 = vec![com_yy_blind_tag];

  // 3. Compute the challenge
  let challenge = compute_signature_pok_challenge(&g1_base,
                                                  &g2_base,
                                                  gpk,
                                                  commitments_g1.as_slice(),
                                                  commitments_g2.as_slice(),
                                                  msg);

  // 4. compute the response
  let tag_response = tag.mul(&challenge).add(&blind_tag);
  let r_response = r.mul(&challenge).add(&blind_r);

  PoK { commitments_g1,
        commitments_g2,
        responses: vec![tag_response, r_response] }
}

/// I compute the challenge based on the transcript
/// * `g1` - base of group G1
/// * `g2` - base of group G2
/// * `gpk` - group public key
/// * `commitments_g1` - commitments from group G1
/// * `commitments_g2` - commmitments from group G2
/// * `msg` - message
fn compute_signature_pok_challenge<P: Pairing>(g1: &P::G1,
                                               g2: &P::G2,
                                               gpk: &GroupPublicKey<P>,
                                               commitments_g1: &[P::G1],
                                               commitments_g2: &[P::G2],
                                               msg: &[u8])
                                               -> P::ScalarField {
  let mut hasher = Sha512::new();
  hasher.input(b"spok traceable group signature");
  hasher.input(g1.to_compressed_bytes());
  hasher.input(g2.to_compressed_bytes());
  hasher.input(gpk.enc_key.0.to_compressed_bytes());
  hasher.input(gpk.ver_key.xx.to_compressed_bytes());
  hasher.input(gpk.ver_key.yy.to_compressed_bytes());
  for e1 in commitments_g1 {
    hasher.input(e1.to_compressed_bytes());
  }
  for e2 in commitments_g2 {
    hasher.input(e2.to_compressed_bytes());
  }
  hasher.input(msg);
  P::ScalarField::from_hash(hasher)
}

/// I verify a signature of knowledge
/// * `gpk` - group public key
/// * `sig` - group signature on message `msg`
/// * `msg` - message
fn verify_signature_pok<P: Pairing>(gpk: &GroupPublicKey<P>,
                                    sig: &GroupSignature<P>,
                                    msg: &[u8])
                                    -> Result<(), ZeiError> {
  let g1_base = P::G1::get_base();
  let g2_base = P::G2::get_base();
  let commitments_g1 = &sig.spok.commitments_g1;
  let commitments_g2 = &sig.spok.commitments_g2;
  let challenge = compute_signature_pok_challenge(&g1_base,
                                                  &g2_base,
                                                  gpk,
                                                  commitments_g1.as_slice(),
                                                  commitments_g2.as_slice(),
                                                  msg);

  // 1 Verify ps_signature
  let xx = &gpk.ver_key.xx;
  let yy = &gpk.ver_key.yy;
  let com_yy_blind_tag = &commitments_g2[0];
  let response_tag = &sig.spok.responses[0];
  let elem = xx.mul(&challenge)
               .add(&yy.mul(response_tag))
               .sub(com_yy_blind_tag);
  let p1 = P::pairing(&sig.cert.s1, &elem);
  let p2 = P::pairing(&sig.cert.s2.mul(&challenge), &g2_base);

  if p1 != p2 {
    return Err(ZeiError::ZKProofVerificationError);
  }

  // 2 Verify tag encryption
  let com_g1_blind_tag = &sig.spok.commitments_g1[0];
  let com_pk_blind_r = &sig.spok.commitments_g1[1];
  let com_g1_blind_r = &sig.spok.commitments_g1[2];
  let response_r = &sig.spok.responses[1];
  let e1 = &sig.enc.e1;
  let e2 = &sig.enc.e2;

  // Check e1 correctness: e1 = r * G1
  if e1.mul(&challenge) != g1_base.mul(&response_r).sub(com_g1_blind_r) {
    return Err(ZeiError::ZKProofVerificationError);
  }

  // Check e2 correctness: e2 = tag * G1 + r * PK
  let a = g1_base.mul(&response_tag).sub(com_g1_blind_tag);
  let b = gpk.enc_key.0.mul(&response_r).sub(com_pk_blind_r);
  if e2.mul(&challenge) != a.add(&b) {
    return Err(ZeiError::ZKProofVerificationError);
  }

  Ok(())
}

/// I verify a group signature
/// * `gpk` - group public key
/// * `sig` - group signature
/// * `msg` - message
pub(crate) fn gpsig_verify<P: Pairing>(gpk: &GroupPublicKey<P>,
                                       sig: &GroupSignature<P>,
                                       msg: &[u8])
                                       -> Result<(), ZeiError> {
  verify_signature_pok(gpk, sig, msg)
}

/// I recover the identity of the producer of a group signature.
/// This algorithm is run by the Group Manager.
/// * `sig` - signature
/// * `gp_sk` - group secret key
/// ```
pub(crate) fn gpsig_open<P: Pairing>(sig: &GroupSignature<P>,
                                     gp_sk: &GroupSecretKey<P>)
                                     -> TagKey<P::G1> {
  TagKey(elgamal_decrypt_elem(&sig.enc, &gp_sk.dec_key))
}

#[cfg(test)]

mod tests {
  use super::{gpsig_join_cert, gpsig_open, gpsig_setup, gpsig_sign, gpsig_verify};
<<<<<<< HEAD
  use algebra::bls12_381::{BLSScalar, Bls12381, BLSG1, BLSG2};
  use algebra::groups::{Group, GroupArithmetic};
=======
>>>>>>> 03ce7fe4
  use crate::errors::ZeiError;
  use algebra::bls12_381::{BLSScalar, Bls12381, BLSG1, BLSG2};
  use algebra::groups::{Group, GroupArithmetic};
  use rand_chacha::ChaChaRng;
  use rand_core::SeedableRng;

  #[test]
  fn group_manager_keys_are_consistent() {
    let mut prng = ChaChaRng::from_seed([0u8; 32]);
    let (gpk, msk) = gpsig_setup::<_, Bls12381>(&mut prng);

    // Check the signature keys
    let pub_sig_key = &gpk.ver_key;
    let priv_sig_key = &msk.sig_key;

    // Signing keys
    let g2_base = BLSG2::get_base();
    assert_eq!(pub_sig_key.xx, g2_base.mul(&priv_sig_key.x));

    // Encryption keys
    let pub_enc_key = gpk.enc_key.0;
    let priv_enc_key: BLSScalar = msk.dec_key.0;

    let g1_base = BLSG1::get_base();
    let recomputed_pub_enc_key = g1_base.mul(&priv_enc_key);

    assert_eq!(pub_enc_key, recomputed_pub_enc_key);
  }

  #[test]
  fn group_signatures_are_computed_correctly() {
    let mut prng = ChaChaRng::from_seed([0u8; 32]);
    let (gpk, msk) = gpsig_setup::<_, Bls12381>(&mut prng);

    // Correct signature
    let (join_cert, _) = gpsig_join_cert(&mut prng, &msk);
    let sig = gpsig_sign(&mut prng, &gpk, &join_cert, b"Some message");
    assert!(gpsig_verify(&gpk, &sig, b"Some message").is_ok());

    // Incorrect message
    assert_eq!(Err(ZeiError::ZKProofVerificationError),
               gpsig_verify(&gpk, &sig, b"Wrong message"));

    // Use of another group public key
    let (another_gpk, _) = gpsig_setup(&mut prng);
    let sig = gpsig_sign(&mut prng, &gpk, &join_cert, b"Some message");
    assert_eq!(Err(ZeiError::ZKProofVerificationError),
               gpsig_verify(&another_gpk, &sig, b"Some message"));
  }

  #[test]
  fn user_identity_can_be_recovered_by_group_manager() {
    let mut prng = ChaChaRng::from_seed([0u8; 32]);
    let (gpk, msk) = gpsig_setup::<_, Bls12381>(&mut prng);

    let (join_cert, tag_key) = gpsig_join_cert(&mut prng, &msk);
    let sig = gpsig_sign(&mut prng, &gpk, &join_cert, b"Some message");

    let tag_group_element_recovered = gpsig_open(&sig, &msk);

    assert_eq!(tag_group_element_recovered, tag_key);
  }
}<|MERGE_RESOLUTION|>--- conflicted
+++ resolved
@@ -1,8 +1,3 @@
-<<<<<<< HEAD
-use algebra::groups::{Group, GroupArithmetic, Scalar};
-use algebra::pairing::Pairing;
-=======
->>>>>>> 03ce7fe4
 use crate::basic_crypto::elgamal::{
   elgamal_decrypt_elem, elgamal_encrypt, elgamal_key_gen, ElGamalCiphertext, ElGamalDecKey,
   ElGamalEncKey,
@@ -271,11 +266,6 @@
 
 mod tests {
   use super::{gpsig_join_cert, gpsig_open, gpsig_setup, gpsig_sign, gpsig_verify};
-<<<<<<< HEAD
-  use algebra::bls12_381::{BLSScalar, Bls12381, BLSG1, BLSG2};
-  use algebra::groups::{Group, GroupArithmetic};
-=======
->>>>>>> 03ce7fe4
   use crate::errors::ZeiError;
   use algebra::bls12_381::{BLSScalar, Bls12381, BLSG1, BLSG2};
   use algebra::groups::{Group, GroupArithmetic};
