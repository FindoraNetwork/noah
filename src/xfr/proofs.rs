use crate::api::anon_creds::ACCommitment;
use crate::api::anon_creds::{ac_confidential_verify, ACConfidentialRevealProof};
use crate::crypto::chaum_pedersen::{
  chaum_pedersen_batch_verify_multiple_eq, chaum_pedersen_prove_multiple_eq, ChaumPedersenProofX,
};
use crate::crypto::pedersen_elgamal::{
  pedersen_elgamal_aggregate_eq_proof, pedersen_elgamal_batch_aggregate_eq_verify,
  PedersenElGamalEqProof, PedersenElGamalProofInstance,
};
use crate::errors::ZeiError;

use crate::basic_crypto::elgamal::ElGamalCiphertext;
use crate::crypto::bp_range_proofs::{batch_verify_ranges, prove_ranges};
use crate::setup::{PublicParams, BULLET_PROOF_RANGE, MAX_PARTY_NUMBER};
use crate::xfr::asset_record::AssetRecordType;
use crate::xfr::asset_tracer::RecordDataEncKey;
use crate::xfr::lib::XfrNotePoliciesRef;
use crate::xfr::structs::{
  asset_type_to_scalar, AssetRecord, AssetTracerMemo, AssetTracingPolicies, BlindAssetRecord,
  OpenAssetRecord, XfrAmount, XfrAssetType, XfrBody, XfrRangeProof,
};
use bulletproofs::{PedersenGens, RangeProof};
use curve25519_dalek::ristretto::{CompressedRistretto, RistrettoPoint};
use curve25519_dalek::scalar::Scalar;
use curve25519_dalek::traits::Identity;
use itertools::Itertools;
use linear_map::LinearMap;
use merlin::Transcript;
use rand_core::{CryptoRng, RngCore};
use utils::{min_greater_equal_power_of_two, u64_to_u32_pair, u8_bigendian_slice_to_u128};

const POW_2_32: u64 = 0xFFFF_FFFFu64 + 1;

#[allow(clippy::or_fun_call)]
pub(crate) fn asset_amount_tracking_proofs<R: CryptoRng + RngCore>(
  prng: &mut R,
  inputs: &[AssetRecord],
  outputs: &[AssetRecord])
  -> Result<Vec<PedersenElGamalEqProof>, ZeiError> {
  let mut pks_map: LinearMap<RecordDataEncKey, Vec<(&AssetRecord, &AssetTracerMemo)>> =
    LinearMap::new(); // use linear map because of determinism  (rather than HashMap)

  // 1. group records by policies with same asset_tracer public keys
  // discard when there is no policy or policy asset tracking flag is off
  collect_records_and_memos_by_keys(&mut pks_map, inputs, outputs);

  // 2. do asset tracking for each tracer_key
  let mut proofs = vec![];
  for (tracer_pub_key, records_memos) in pks_map.iter() {
    let mut transcript = Transcript::new(b"AssetTrackingProofs");
    let proof = build_same_key_asset_type_amount_tracking_proof(prng,
                                                                &mut transcript,
                                                                &tracer_pub_key,
                                                                &records_memos)?;
    proofs.push(proof)
  }
  Ok(proofs)
}

fn build_same_key_asset_type_amount_tracking_proof<R: CryptoRng + RngCore>(
  prng: &mut R,
  transcript: &mut Transcript,
  pub_key: &RecordDataEncKey,
  records_memos: &[(&AssetRecord, &AssetTracerMemo)])
  -> Result<PedersenElGamalEqProof, ZeiError> {
  let mut m = vec![];
  let mut r = vec![];
  let mut ctexts = vec![];
  let mut commitments = vec![];

  for (record, memo) in records_memos {
    let open_record = &record.open_asset_record;
    let (low, high) = u64_to_u32_pair(open_record.amount);
    if let XfrAmount::Confidential((com_low, com_high)) = open_record.blind_asset_record.amount {
      let (lock_amount_low, lock_amount_high) = memo.lock_amount
                                                    .as_ref()
                                                    .ok_or(ZeiError::InconsistentStructureError)?;
      m.push(Scalar::from(low));
      r.push(open_record.amount_blinds.0);
      ctexts.push(lock_amount_low.clone()); // TODO avoid this clone
      commitments.push(com_low.decompress()
                              .ok_or(ZeiError::DecompressElementError)?);
      m.push(Scalar::from(high));
      r.push(open_record.amount_blinds.1);
      ctexts.push(lock_amount_high.clone()); // TODO avoid this clone
      commitments.push(com_high.decompress()
                               .ok_or(ZeiError::DecompressElementError)?);
    }
    if let XfrAssetType::Confidential(com) = open_record.blind_asset_record.asset_type {
      let lock_asset_type = memo.lock_asset_type
                                .as_ref()
                                .ok_or(ZeiError::InconsistentStructureError)?;
      m.push(asset_type_to_scalar(&open_record.asset_type));
      r.push(open_record.type_blind);
      ctexts.push(lock_asset_type.clone()); // TODO avoid this clone
      commitments.push(com.decompress().ok_or(ZeiError::DecompressElementError)?);
    }
  }
  Ok(pedersen_elgamal_aggregate_eq_proof(transcript,
                                         prng,
                                         m.as_slice(),
                                         r.as_slice(),
                                         &pub_key,
                                         ctexts.as_slice(),
                                         commitments.as_slice()))
}

fn collect_records_and_memos_by_keys<'a>(map: &mut LinearMap<RecordDataEncKey,
                                                        Vec<(&'a AssetRecord,
                                                             &'a AssetTracerMemo)>>,
                                         inputs: &'a [AssetRecord],
                                         outputs: &'a [AssetRecord]) {
  for record in inputs.iter().chain(outputs) {
    for (policy, memo) in record.tracking_policies
                                .get_policies()
                                .iter()
                                .zip(record.asset_tracers_memos.iter())
    {
      if policy.asset_tracking
         && record.open_asset_record
                  .blind_asset_record
                  .get_record_type()
            != AssetRecordType::NonConfidentialAmount_NonConfidentialAssetType
      {
        let tracer_pub_key = policy.enc_keys.record_data_eg_enc_key.clone();
        map.entry(tracer_pub_key)
           .or_insert(vec![])
           .push((record, memo))
      }
    }
  }
}

fn collect_bars_and_memos_by_keys<'a>(map: &mut LinearMap<RecordDataEncKey, BarMemoVec<'a>>,
                                      reveal_policies: &[&AssetTracingPolicies],
                                      bars: &'a [BlindAssetRecord],
                                      memos: &'a [Vec<AssetTracerMemo>])
                                      -> Result<(), ZeiError> {
  if reveal_policies.len() != bars.len() || bars.len() != memos.len() {
    // TODO avoid this if and below zip by having a single structure for bar, policies and memo
    return Err(ZeiError::ParameterError);
  }
  for ((tracing_policies_i, bar_i), memos_i) in reveal_policies.iter().zip(bars.iter()).zip(memos) {
    // If the bar is non confidential skip memo and bar, since there is no tracing proof
    if bar_i.get_record_type() == AssetRecordType::NonConfidentialAmount_NonConfidentialAssetType {
      continue;
    }

    let tracing_policies_i = tracing_policies_i.get_policies();
    for (j, policy_i_j) in tracing_policies_i.iter().enumerate() {
      // TODO avoid indexing by j
      if policy_i_j.asset_tracking {
        let key = policy_i_j.enc_keys.record_data_eg_enc_key.clone();
        let memo_i_j = memos_i.get(j).ok_or(ZeiError::ParameterError)?;

        map.entry(key)
           .or_insert(Default::default())
           .push(bar_i, memo_i_j); // insert ith record with j-th memo
      }
    }
  }
  Ok(())
}

pub(crate) fn batch_verify_tracer_tracking_proof<R: CryptoRng + RngCore>(
  prng: &mut R,
  pc_gens: &PedersenGens,
  xfr_bodies: &[&XfrBody],
  instances_policies: &[&XfrNotePoliciesRef])
  -> Result<(), ZeiError> {
  if xfr_bodies.len() != instances_policies.len() {
    return Err(ZeiError::ParameterError);
  }

  // 1. batch asset_type and amount tracking
  let input_reveal_policies: Result<Vec<&[&AssetTracingPolicies]>, ZeiError> =
    instances_policies.iter()
                      .map(|policies| {
                        if policies.valid {
                          Ok(policies.inputs_tracking_policies.as_slice())
                        } else {
                          Err(ZeiError::ParameterError)
                        }
                      })
                      .collect();
  let output_reveal_policies: Result<Vec<&[&AssetTracingPolicies]>, ZeiError> =
    instances_policies.iter()
                      .map(|policies| {
                        if policies.valid {
                          Ok(policies.outputs_tracking_policies.as_slice())
                        } else {
                          Err(ZeiError::ParameterError)
                        }
                      })
                      .collect();
  batch_verify_asset_tracking_proofs(
    prng,
    pc_gens,
    xfr_bodies,
    &input_reveal_policies.unwrap(),
    &output_reveal_policies.unwrap(),
  ).map_err(|_| ZeiError::XfrVerifyAssetTracingAssetAmountError)?;

  // Identity proofs can be batched(?)
  for (xfr_body, policies) in xfr_bodies.iter().zip(instances_policies.iter()) {
    // 2. do identity tracking proof
    let inputs_len = xfr_body.inputs.len();
    verify_identity_proofs(&policies.inputs_tracking_policies,
                           &xfr_body.asset_tracing_memos[..inputs_len],
                           &xfr_body.proofs.asset_tracking_proof.inputs_identity_proofs,
                           &policies.inputs_sig_commitments)?;
    verify_identity_proofs(&policies.outputs_tracking_policies,
                           &xfr_body.asset_tracing_memos[inputs_len..],
                           &xfr_body.proofs.asset_tracking_proof.outputs_identity_proofs,
                           &policies.outputs_sig_commitments)?;
  }

  Ok(())
}

fn batch_verify_asset_tracking_proofs<R: CryptoRng + RngCore>(prng: &mut R,
                                                              pc_gens: &PedersenGens,
                                                              xfr_bodies: &[&XfrBody],
                                                              input_reveal_policies: &[&[&AssetTracingPolicies]],
                                                              output_reveal_policies: &[&[&AssetTracingPolicies]])
                                                              -> Result<(), ZeiError> {
  // Idea: collect all instances of perdersen_elgamal_equality proofs and call a single
  // batch verification for all of them.

  // Each asset record can be associated with several tracing policies.
  // Also, each tracing key in a policy can be associated with several records.
  // Proofs for same tracing key records can be aggregated into a single short proof in an XfrBody.

  // Strategy:
  // 1. For each XfrBody collect a mapping of tracing key <-> Vec<BlindAssetRecords, Memos>, and all the associated proofs.
  // 2. On each XfrBody: for each (key, Vec<BlindAssetRecord, Memo>, proof) tuple, build an instance of a pedersen_elgamal_aggregated verify proof
  // 3. Call a single batch verification proof for all the tuples collected in 2.
  let mut instances = vec![];
  let mut all_records_map = Vec::with_capacity(xfr_bodies.len());
  let mut all_proofs = Vec::with_capacity(xfr_bodies.len());
  for (xfr_body, (input_policies, output_policies)) in
    xfr_bodies.iter().zip(input_reveal_policies.iter()
                                               .zip(output_reveal_policies.iter()))
  {
    let records_map = collect_records_memos_by_key(xfr_body, input_policies, output_policies)?;
    let m = records_map.len();
    if m
       != xfr_body.proofs
                  .asset_tracking_proof
                  .asset_type_and_amount_proofs
                  .len()
    {
      return Err(ZeiError::XfrVerifyAssetTracingAssetAmountError);
    }
    all_records_map.push(records_map);
    all_proofs.push(&xfr_body.proofs
                             .asset_tracking_proof
                             .asset_type_and_amount_proofs);
  }

  for (records_map, proofs) in all_records_map.iter().zip(all_proofs.iter()) {
    for ((key, records_and_memos), proof) in records_map.iter().zip(proofs.iter()) {
      let (ctexts, commitments) = extract_ciphertext_and_commitments(&records_and_memos.0)?;
      let peg_eq_instance = PedersenElGamalProofInstance { public_key: key,
                                                           ctexts,
                                                           commitments,
                                                           proof };
      instances.push(peg_eq_instance);
    }
  }
  let mut transcript = Transcript::new(b"AssetTrackingProofs");
  pedersen_elgamal_batch_aggregate_eq_verify(&mut transcript, prng, pc_gens, &instances)
}

#[derive(Default)]
struct BarMemoVec<'a>(Vec<(&'a BlindAssetRecord, &'a AssetTracerMemo)>);

impl<'a> BarMemoVec<'a> {
  fn push(&mut self, record: &'a BlindAssetRecord, memo: &'a AssetTracerMemo) {
    self.0.push((record, memo))
  }
}

fn collect_records_memos_by_key<'a>(
  xfr_body: &'a XfrBody,
  input_reveal_policies: &'a [&AssetTracingPolicies],
  output_reveal_policies: &'a [&AssetTracingPolicies])
  -> Result<LinearMap<RecordDataEncKey, BarMemoVec<'a>>, ZeiError> {
  let mut map: LinearMap<RecordDataEncKey, BarMemoVec<'a>> = LinearMap::new();
  let inputs_len = xfr_body.inputs.len();
  collect_bars_and_memos_by_keys(
    &mut map,
    input_reveal_policies,
    &xfr_body.inputs,
    &xfr_body.asset_tracing_memos[..inputs_len] // only inputs
  ).map_err(|_| ZeiError::XfrVerifyAssetTracingIdentityError)?;
  collect_bars_and_memos_by_keys(
    &mut map,
    output_reveal_policies,
    &xfr_body.outputs,
    &xfr_body.asset_tracing_memos[inputs_len..] //only outputs
  ).map_err(|_| ZeiError::XfrVerifyAssetTracingIdentityError)?;
  Ok(map)
}

fn verify_identity_proofs(reveal_policies: &[&AssetTracingPolicies],
                          memos: &[Vec<AssetTracerMemo>],
                          proofs: &[Vec<Option<ACConfidentialRevealProof>>],
                          sig_commitments: &[Option<&ACCommitment>])
                          -> Result<(), ZeiError> {
  // 1. check for errors
  let n = reveal_policies.len();

  if memos.len() != proofs.len() || n != sig_commitments.len() {
    return Err(ZeiError::XfrVerifyAssetTracingIdentityError);
  }
  // if no policies, memos and proofs should be empty
  if n == 0 {
    // all memos must be empty
    if !memos.iter().all(|vec| vec.is_empty()) || !proofs.iter().all(|vec| vec.is_empty()) {
      return Err(ZeiError::XfrVerifyAssetTracingIdentityError);
    }
  } else if n != memos.len() {
    return Err(ZeiError::XfrVerifyAssetTracingIdentityError);
  }

  // 2. check proofs
  for (policies, (memos, (proofs, sig_commitment))) in
    reveal_policies.iter()
                   .zip(memos.iter().zip(proofs.iter().zip(sig_commitments.iter())))
  {
    let m = policies.len();
    if m != memos.len() || m != proofs.len() {
      return Err(ZeiError::XfrVerifyAssetTracingIdentityError);
    }
    // for each policy memo and proof
    let policies = policies.get_policies();
    for (policy, (memo, proof)) in policies.iter().zip(memos.iter().zip(proofs)) {
      let enc_keys = &policy.enc_keys.attrs_enc_eg_key;
      match (&policy.identity_tracking, proof) {
        (Some(policy), Some(proof)) => {
          let sig_com = sig_commitment.ok_or(ZeiError::XfrVerifyAssetTracingIdentityError)?;
          ac_confidential_verify(&policy.cred_issuer_pub_key,
                                 enc_keys,
                                 &policy.reveal_map.as_slice(),
                                 sig_com,
                                 &memo.lock_attributes[..],
                                 proof,
                                 &[]).map_err(|_| ZeiError::XfrVerifyAssetTracingIdentityError)?
        }
        (None, None) => {}
        _ => {
          return Err(ZeiError::XfrVerifyAssetTracingIdentityError);
        }
      }
    }
  }
  Ok(())
}

fn extract_ciphertext_and_commitments(
  records_and_memos: &[(&BlindAssetRecord, &AssetTracerMemo)])
  -> Result<(Vec<ElGamalCiphertext<RistrettoPoint>>, Vec<RistrettoPoint>), ZeiError> {
  let mut ctexts = vec![];
  let mut coms = vec![];
  for record_and_memo in records_and_memos {
    let record = record_and_memo.0;
    let asset_tracer_memo = record_and_memo.1;
    // 1 amount
    if asset_tracer_memo.lock_amount.is_none() && record.amount.is_confidential() {
      return Err(ZeiError::InconsistentStructureError); // There should be a lock for the amount
    }
    if let Some(lock_amount) = &asset_tracer_memo.lock_amount {
      ctexts.push(lock_amount.0.clone());
      ctexts.push(lock_amount.1.clone());
      let commitments = record.amount
                              .get_commitments()
                              .ok_or(ZeiError::InconsistentStructureError)?;
      coms.push((commitments.0).decompress()
                               .ok_or(ZeiError::DecompressElementError)?);
      coms.push((commitments.1).decompress()
                               .ok_or(ZeiError::DecompressElementError)?);
    }

    // 2 asset type
    if asset_tracer_memo.lock_asset_type.is_none() && record.asset_type.is_confidential() {
      return Err(ZeiError::InconsistentStructureError); // There should be a lock for the asset type
    }
    if let Some(lock_type) = &asset_tracer_memo.lock_asset_type {
      ctexts.push(lock_type.clone());
      coms.push(record.asset_type
                      .get_commitment()
                      .ok_or(ZeiError::InconsistentStructureError)?
                      .decompress()
                      .ok_or(ZeiError::DecompressElementError)?);
    }
  }
  Ok((ctexts, coms))
}

/**** Range Proofs *****/

/// I compute a range proof for confidential amount transfers.
/// The proof guarantees that output amounts and difference between total input
/// and total output are in the range [0,2^{64} - 1]
pub(crate) fn range_proof(inputs: &[&OpenAssetRecord],
                          outputs: &[&OpenAssetRecord])
                          -> Result<XfrRangeProof, ZeiError> {
  let num_output = outputs.len();
  let upper_power2 = min_greater_equal_power_of_two((2 * (num_output + 1)) as u32) as usize;
  if upper_power2 > MAX_PARTY_NUMBER {
    return Err(ZeiError::RangeProofProveError);
  }

  let params = PublicParams::new();

  //build values vector (out amounts + amount difference)
  let in_total = inputs.iter().fold(0u64, |accum, x| accum + x.amount);
  let out_amounts: Vec<u64> = outputs.iter().map(|x| x.amount).collect();
  let out_total = out_amounts.iter().sum::<u64>();
  let xfr_diff = if in_total >= out_total {
    in_total - out_total
  } else {
    return Err(ZeiError::RangeProofProveError);
  };
  let mut values = Vec::with_capacity(out_amounts.len() + 1);
  for x in out_amounts {
    let (lower, higher) = u64_to_u32_pair(x);
    values.push(lower as u64);
    values.push(higher as u64);
  }
  let (diff_low, diff_high) = u64_to_u32_pair(xfr_diff);
  values.push(diff_low as u64);
  values.push(diff_high as u64);
  for _ in values.len()..upper_power2 {
    values.push(0u64);
  }

  //build blinding vectors (out blindings + blindings difference)
  let (total_blind_input_low, total_blind_input_high) = add_blindings(inputs);
  let (total_blind_output_low, total_blind_output_high) = add_blindings(outputs);

  let xfr_blind_diff_low = total_blind_input_low - total_blind_output_low;
  let xfr_blind_diff_high = total_blind_input_high - total_blind_output_high;

  let mut range_proof_blinds = Vec::with_capacity(upper_power2);
  for output in outputs.iter() {
    range_proof_blinds.push(output.amount_blinds.0); // low
    range_proof_blinds.push(output.amount_blinds.1); // high
  }
  range_proof_blinds.push(xfr_blind_diff_low);
  range_proof_blinds.push(xfr_blind_diff_high);
  for _ in range_proof_blinds.len()..upper_power2 {
    range_proof_blinds.push(Scalar::default());
  }

  let mut transcript = Transcript::new(b"Zei Range Proof");
  let (range_proof, coms) =
    prove_ranges(&params,
                 &mut transcript,
                 values.as_slice(),
                 range_proof_blinds.as_slice(),
                 BULLET_PROOF_RANGE).map_err(|_| ZeiError::RangeProofProveError)?;

  let diff_com_low = coms[2 * num_output];
  let diff_com_high = coms[2 * num_output + 1];
  Ok(XfrRangeProof { range_proof,
                     xfr_diff_commitment_low: diff_com_low,
                     xfr_diff_commitment_high: diff_com_high })
}
fn add_blindings(oar: &[&OpenAssetRecord]) -> (Scalar, Scalar) {
  oar.iter()
     .fold((Scalar::from(0u8), Scalar::from(0u8)), |(low, high), x| {
       (low + x.amount_blinds.0, high + x.amount_blinds.1)
     })
}

pub(crate) fn batch_verify_confidential_amount<R: CryptoRng + RngCore>(prng: &mut R,
                                                                       params: &PublicParams,
                                                                       instances: &[(&Vec<BlindAssetRecord>, &Vec<BlindAssetRecord>, &XfrRangeProof)])
                                                                       -> Result<(), ZeiError> {
  let mut transcripts = vec![Transcript::new(b"Zei Range Proof"); instances.len()];
  let proofs: Vec<&RangeProof> = instances.iter().map(|(_, _, pf)| &pf.range_proof).collect();
  let mut commitments = vec![];
  for (input, output, proof) in instances {
    commitments.push(extract_value_commitments(input.as_slice(), output.as_slice(), proof)?);
  }
  let value_commitments = commitments.iter().map(|c| c.as_slice()).collect_vec();
  batch_verify_ranges(prng,
                      params,
                      proofs.as_slice(),
                      &mut transcripts,
                      &value_commitments,
                      BULLET_PROOF_RANGE).map_err(|_| ZeiError::XfrVerifyConfidentialAmountError)
}

fn extract_value_commitments(inputs: &[BlindAssetRecord],
                             outputs: &[BlindAssetRecord],
                             proof: &XfrRangeProof)
                             -> Result<Vec<CompressedRistretto>, ZeiError> {
  let num_output = outputs.len();
  let upper_power2 = min_greater_equal_power_of_two((2 * num_output + 2) as u32) as usize;
  let pow2_32 = Scalar::from(POW_2_32);

  let mut commitments = Vec::with_capacity(upper_power2);
  // 1. verify proof commitment to transfer's input - output amounts match proof commitments
  let mut total_input_com_low = RistrettoPoint::identity();
  let mut total_input_com_high = RistrettoPoint::identity();
  for input in inputs.iter() {
    let (com_low, com_high) = match input.amount {
      XfrAmount::Confidential((com_low, com_high)) => {
        (com_low.decompress()
                .ok_or(ZeiError::XfrVerifyConfidentialAmountError)?,
         com_high.decompress()
                 .ok_or(ZeiError::XfrVerifyConfidentialAmountError)?)
      }
      XfrAmount::NonConfidential(amount) => {
        let (low, high) = u64_to_u32_pair(amount);
        let com_low = PedersenGens::default().commit(Scalar::from(low), Scalar::zero());
        let com_high = PedersenGens::default().commit(Scalar::from(high), Scalar::zero());
        (com_low, com_high)
      }
    };
    total_input_com_low += com_low;
    total_input_com_high += com_high;
  }
  let mut total_output_com_low = RistrettoPoint::identity();
  let mut total_output_com_high = RistrettoPoint::identity();
  for output in outputs.iter() {
    let (com_low, com_high) = match output.amount {
      XfrAmount::Confidential((com_low, com_high)) => {
        (com_low.decompress().ok_or(ZeiError::ParameterError)?,
         com_high.decompress().ok_or(ZeiError::ParameterError)?)
      }
      XfrAmount::NonConfidential(amount) => {
        let (low, high) = u64_to_u32_pair(amount);
        let com_low = PedersenGens::default().commit(Scalar::from(low), Scalar::zero());
        let com_high = PedersenGens::default().commit(Scalar::from(high), Scalar::zero());
        (com_low, com_high)
      }
    };
    total_output_com_low += com_low;
    total_output_com_high += com_high;

    commitments.push(com_low.compress());
    commitments.push(com_high.compress());
    //output_com.push(com_low + com_high * Scalar::from(0xFFFFFFFF as u64 + 1));
  }

  // 3. derive input - output commitment, compare with proof struct low anc high commitments
  let derived_xfr_diff_com = total_input_com_low - total_output_com_low
                             + (total_input_com_high - total_output_com_high) * pow2_32;
  let proof_xfr_com_low = proof.xfr_diff_commitment_low
                               .decompress()
                               .ok_or(ZeiError::DecompressElementError)?;
  let proof_xfr_com_high = proof.xfr_diff_commitment_high
                                .decompress()
                                .ok_or(ZeiError::DecompressElementError)?;
  let proof_xfr_com_diff = proof_xfr_com_low + proof_xfr_com_high * pow2_32;

  if derived_xfr_diff_com.compress() != proof_xfr_com_diff.compress() {
    return Err(ZeiError::XfrVerifyConfidentialAmountError);
  }

  // 4. Push diff commitments
  commitments.push(proof.xfr_diff_commitment_low);
  commitments.push(proof.xfr_diff_commitment_high);

  // 5. padd with commitments to 0
  for _ in commitments.len()..upper_power2 {
    commitments.push(CompressedRistretto::identity());
  }

  Ok(commitments)
}
/**** Asset Equality Proofs *****/

/// I compute asset equality proof for confidential asset transfers
pub(crate) fn asset_proof<R: CryptoRng + RngCore>(prng: &mut R,
                                                  pc_gens: &PedersenGens,
                                                  open_inputs: &[&OpenAssetRecord],
                                                  open_outputs: &[&OpenAssetRecord])
                                                  -> Result<ChaumPedersenProofX, ZeiError> {
  let asset = open_inputs[0].asset_type;
  let asset_scalar = Scalar::from(u8_bigendian_slice_to_u128(&asset.0[..]));

  let mut asset_coms = vec![];
  let mut asset_blinds = vec![];

  for x in open_inputs.iter().chain(open_outputs) {
    let commitment = match x.blind_asset_record.asset_type {
      XfrAssetType::Confidential(com) => com.decompress().ok_or(ZeiError::ParameterError)?,
      XfrAssetType::NonConfidential(asset_type) => {
        pc_gens.commit(asset_type_to_scalar(&asset_type), x.type_blind)
      }
    };
    asset_coms.push(commitment);
    asset_blinds.push(x.type_blind);
  }
  let mut transcript = Transcript::new(b"AssetEquality");
  let proof = chaum_pedersen_prove_multiple_eq(&mut transcript,
                                               prng,
                                               pc_gens,
                                               &asset_scalar,
                                               asset_coms.as_slice(),
                                               asset_blinds.as_slice())?;

  Ok(proof)
}

pub(crate) fn batch_verify_confidential_asset<R: CryptoRng + RngCore>(prng: &mut R,
                                                                      pc_gens: &PedersenGens,
                                                                      instances: &[(&Vec<BlindAssetRecord>, &Vec<BlindAssetRecord>, &ChaumPedersenProofX)])
                                                                      -> Result<(), ZeiError> {
  let mut transcript = Transcript::new(b"AssetEquality");
  let mut proof_instances = Vec::with_capacity(instances.len());
  for (inputs, outputs, proof) in instances {
    let instance_commitments: Result<Vec<RistrettoPoint>, ZeiError> =
      inputs.iter()
            .chain(outputs.iter())
            .map(|x| match x.asset_type {
              XfrAssetType::Confidential(com) => com.decompress().ok_or(ZeiError::ParameterError),
              XfrAssetType::NonConfidential(asset_type) => {
                Ok(pc_gens.commit(asset_type_to_scalar(&asset_type), Scalar::zero()))
              }
            })
            .collect();
    proof_instances.push((instance_commitments?, *proof));
  }
  chaum_pedersen_batch_verify_multiple_eq(&mut transcript, prng, &pc_gens, &proof_instances)
    .map_err(|_| ZeiError::XfrVerifyConfidentialAssetError)
}

#[cfg(test)]
mod tests {
<<<<<<< HEAD
  use algebra::bls12_381::BLSG1;
  use algebra::groups::Group;
=======
>>>>>>> 03ce7fe4
  use crate::api::anon_creds::ACSignature;
  use crate::errors::ZeiError;
  use crate::xfr::asset_tracer::gen_asset_tracer_keypair;
  use crate::xfr::proofs::verify_identity_proofs;
  use crate::xfr::structs::{AssetTracerMemo, AssetTracingPolicies, AssetTracingPolicy};
  use algebra::bls12_381::BLSG1;
  use algebra::groups::Group;
  use rand_chacha::ChaChaRng;
  use rand_core::SeedableRng;

  #[test]
  fn verify_identity_proofs_structure() {
    let mut prng: ChaChaRng;
    prng = ChaChaRng::from_seed([0u8; 32]);

    // Case where the number of asset tracing policies is 0
    let reveal_policies = vec![];
    let memos = vec![];
    let proofs = vec![];
    let sig_commitments = vec![];

    // 1. no policies => correct verification
    let res = verify_identity_proofs(reveal_policies.as_slice(),
                                     memos.as_slice(),
                                     proofs.as_slice(),
                                     sig_commitments.as_slice());
    assert_eq!(res, Ok(()));

    // fake sig commitment
    let sig_commitment =
      crate::api::anon_creds::ACCommitment { 0: ACSignature { sigma1: BLSG1::get_identity(),
                                                              sigma2: BLSG1::get_identity() } };

    // 2. sig commitments length doesn't match memos length
    let sig_commitments = vec![Some(&sig_commitment)];
    let res = verify_identity_proofs(reveal_policies.as_slice(),
                                     memos.as_slice(),
                                     proofs.as_slice(),
                                     sig_commitments.as_slice());

    assert_eq!(res, Err(ZeiError::XfrVerifyAssetTracingIdentityError));

    // 2. if policy, then there must be memos and proofs
    let policy = AssetTracingPolicy{
      enc_keys: gen_asset_tracer_keypair(&mut prng).enc_key,
      asset_tracking: true, // do asset tracing
      identity_tracking: None // do not trace identity
    };

    let asset_tracing_policies = AssetTracingPolicies(vec![policy]);
    let reveal_policies = vec![&asset_tracing_policies];

    let res = verify_identity_proofs(reveal_policies.as_slice(),
                                     memos.as_slice(),
                                     proofs.as_slice(),
                                     sig_commitments.as_slice());

    assert_eq!(res, Err(ZeiError::XfrVerifyAssetTracingIdentityError));

    // fake memo
    let tracer_key = gen_asset_tracer_keypair(&mut prng).enc_key;
    let memos = vec![vec![AssetTracerMemo::new(&mut prng, &tracer_key, None, None, vec![], false)]];
    let reveal_policies = vec![&asset_tracing_policies];

    let res = verify_identity_proofs(reveal_policies.as_slice(),
                                     memos.as_slice(),
                                     proofs.as_slice(),
                                     sig_commitments.as_slice());

    assert_eq!(res, Err(ZeiError::XfrVerifyAssetTracingIdentityError));
  }
}<|MERGE_RESOLUTION|>--- conflicted
+++ resolved
@@ -633,11 +633,6 @@
 
 #[cfg(test)]
 mod tests {
-<<<<<<< HEAD
-  use algebra::bls12_381::BLSG1;
-  use algebra::groups::Group;
-=======
->>>>>>> 03ce7fe4
   use crate::api::anon_creds::ACSignature;
   use crate::errors::ZeiError;
   use crate::xfr::asset_tracer::gen_asset_tracer_keypair;
