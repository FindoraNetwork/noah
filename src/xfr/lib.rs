use crate::api::anon_creds::{ACCommitment, Attr};
use crate::errors::ZeiError;
use crate::setup::PublicParams;
use crate::xfr::asset_mixer::{
  batch_verify_asset_mixing, prove_asset_mixing, AssetMixProof, AssetMixingInstance,
};
use crate::xfr::proofs::{
  asset_amount_tracking_proofs, asset_proof, batch_verify_confidential_amount,
  batch_verify_confidential_asset, batch_verify_tracer_tracking_proof, range_proof,
};
use crate::xfr::sig::{sign_multisig, verify_multisig, XfrKeyPair, XfrMultiSig, XfrPublicKey};
use crate::xfr::structs::*;
use bulletproofs::PedersenGens;
use curve25519_dalek::ristretto::CompressedRistretto;
use curve25519_dalek::scalar::Scalar;
use itertools::Itertools;
use rand_core::{CryptoRng, RngCore};
use serde::ser::Serialize;
use std::collections::HashMap;
use utils::{u64_to_u32_pair, u8_bigendian_slice_to_u128};

const POW_2_32: u64 = 0xFFFF_FFFFu64 + 1;

#[derive(Clone, Copy, Debug)]
#[allow(non_camel_case_types)]
#[allow(clippy::enum_variant_names)]
pub(super) enum XfrType {
  /// All inputs and outputs are revealed and all have the same asset type
  NonConfidential_SingleAsset,
  /// At least one input or output has a confidential amount and all asset types are revealed
  ConfidentialAmount_NonConfidentialAssetType_SingleAsset,
  /// At least one asset type is confidential and all the amounts are revealed
  NonConfidentialAmount_ConfidentialAssetType_SingleAsset,
  /// At least one input or output has both confidential amount and asset type
  Confidential_SingleAsset,
  /// At least one input or output has confidential amount and asset type and involves multiple asset types
  Confidential_MultiAsset,
  /// All inputs and outputs reveal amounts and asset types
  NonConfidential_MultiAsset,
}

impl XfrType {
  pub(super) fn from_inputs_outputs(inputs_record: &[AssetRecord],
                                    outputs_record: &[AssetRecord])
                                    -> Self {
    let mut multi_asset = false;
    let mut confidential_amount_nonconfidential_asset_type = false;
    let mut confidential_asset_type_nonconfidential_amount = false;
    let mut confidential_all = false;

    let asset_type = inputs_record[0].open_asset_record.asset_type;
    for record in inputs_record.iter().chain(outputs_record) {
      if asset_type != record.open_asset_record.asset_type {
        multi_asset = true;
      }
      let confidential_amount;
      match record.open_asset_record.blind_asset_record.amount {
        XfrAmount::Confidential(_) => {
          confidential_amount = true;
        }
        _ => {
          confidential_amount = false;
        }
      }
      let confidential_asset_type;
      match record.open_asset_record.blind_asset_record.asset_type {
        XfrAssetType::Confidential(_) => {
          confidential_asset_type = true;
        }
        _ => {
          confidential_asset_type = false;
        }
      }
      if confidential_amount && confidential_asset_type {
        confidential_all = true;
      } else if confidential_amount {
        confidential_amount_nonconfidential_asset_type = true;
      } else if confidential_asset_type {
        confidential_asset_type_nonconfidential_amount = true;
      }
    }
    if multi_asset {
      if confidential_all
         || confidential_amount_nonconfidential_asset_type
         || confidential_asset_type_nonconfidential_amount
      {
        return XfrType::Confidential_MultiAsset;
      } else {
        return XfrType::NonConfidential_MultiAsset;
      }
    }
    if confidential_all
       || (confidential_amount_nonconfidential_asset_type
           && confidential_asset_type_nonconfidential_amount)
    {
      XfrType::Confidential_SingleAsset
    } else if confidential_amount_nonconfidential_asset_type {
      XfrType::ConfidentialAmount_NonConfidentialAssetType_SingleAsset
    } else if confidential_asset_type_nonconfidential_amount {
      XfrType::NonConfidentialAmount_ConfidentialAssetType_SingleAsset
    } else {
      XfrType::NonConfidential_SingleAsset
    }
  }
}

/// I Create a XfrNote from list of opened asset records inputs and asset record outputs
/// * `prng` - pseudo-random number generator
/// * `inputs` - asset records containing amounts, assets, policies and memos
/// * `outputs` - asset records containing amounts, assets, policies and memos
/// * `input_keys`- keys needed to sign the inputs
/// * `returns` an error or an XfrNote
/// # Example
/// ```
/// use rand_chacha::ChaChaRng;
/// use rand_core::SeedableRng;
/// use zei::xfr::sig::XfrKeyPair;
/// use zei::xfr::structs::{AssetRecordTemplate, AssetRecord, AssetType};
/// use zei::xfr::asset_record::AssetRecordType;
/// use zei::xfr::lib::{gen_xfr_note, verify_xfr_note, XfrNotePolicies};
/// use itertools::Itertools;
/// use zei::setup::PublicParams;
///
/// let mut prng = ChaChaRng::from_seed([0u8; 32]);
/// let mut params = PublicParams::new();
/// let asset_type = AssetType::from_identical_byte(0u8);
/// let inputs_amounts = [(10u64, asset_type),
///                       (10u64, asset_type),
///                       (10u64, asset_type)];
/// let outputs_amounts = [(1u64, asset_type),
///                     (2u64, asset_type),
///                     (3u64, asset_type),
///                      (24u64, asset_type)];
///
/// let mut inputs = vec![];
/// let mut outputs = vec![];
///
/// let mut inkeys = vec![];
/// let mut in_asset_records = vec![];
///
/// let asset_record_type = AssetRecordType::NonConfidentialAmount_NonConfidentialAssetType;
///
/// for x in inputs_amounts.iter() {
///   let keypair = XfrKeyPair::generate(&mut prng);
///   let asset_record = AssetRecordTemplate::with_no_asset_tracking( x.0,
///                                        x.1,
///                                        asset_record_type,
///                                        keypair.get_pk_ref().clone());
///
///   inputs.push(AssetRecord::from_template_no_identity_tracking(&mut prng, &asset_record).unwrap());
///
///   in_asset_records.push(asset_record);
///   inkeys.push(keypair);
/// }
///
/// for x in outputs_amounts.iter() {
///     let keypair = XfrKeyPair::generate(&mut prng);
///
///     let ar = AssetRecordTemplate::with_no_asset_tracking(x.0, x.1, asset_record_type, keypair.get_pk_ref().clone());
///     let output = AssetRecord::from_template_no_identity_tracking(&mut prng, &ar).unwrap();
///     outputs.push(output);
/// }
///
/// let xfr_note = gen_xfr_note( &mut prng,
///                              inputs.as_slice(),
///                              outputs.as_slice(),
///                              inkeys.iter().map(|x| x).collect_vec().as_slice()
///                ).unwrap();
/// let policies = XfrNotePolicies::empty_policies(inputs.len(), outputs.len());
/// assert_eq!(verify_xfr_note(&mut prng, &mut params, &xfr_note, &policies.to_ref()), Ok(()));
/// ```

pub fn gen_xfr_note<R: CryptoRng + RngCore>(prng: &mut R,
                                            inputs: &[AssetRecord],
                                            outputs: &[AssetRecord],
                                            input_key_pairs: &[&XfrKeyPair])
                                            -> Result<XfrNote, ZeiError> {
  if inputs.is_empty() {
    return Err(ZeiError::ParameterError);
  }

  check_keys(inputs, input_key_pairs)?;

  let body = gen_xfr_body(prng, inputs, outputs)?;

  let multisig = compute_transfer_multisig(&body, input_key_pairs)?;

  Ok(XfrNote { body, multisig })
}

/// I create the body of a xfr note. This body contains the data to be signed.
/// * `prng` - pseudo-random number generator
/// * `inputs` - asset records containing amounts, assets, policies and memos
/// * `outputs` - asset records containing amounts, assets, policies and memos
/// * `returns` - an XfrBody struct or an error
/// # Example
/// ```
/// use rand_chacha::ChaChaRng;
/// use rand_core::SeedableRng;
/// use zei::xfr::sig::XfrKeyPair;
/// use zei::xfr::structs::{AssetRecordTemplate, AssetRecord, AssetType};
/// use zei::xfr::asset_record::AssetRecordType;
/// use zei::xfr::lib::{gen_xfr_body, verify_xfr_body, XfrNotePolicies, XfrNotePoliciesRef};
/// use zei::setup::PublicParams;
///
/// let mut prng = ChaChaRng::from_seed([0u8; 32]);
/// let mut params = PublicParams::new();
/// let asset_type = AssetType::from_identical_byte(0u8);
/// let inputs_amounts = [(10u64, asset_type),
///                       (10u64, asset_type),
///                       (10u64, asset_type)];
/// let outputs_amounts = [(1u64, asset_type),
///                     (2u64, asset_type),
///                     (3u64, asset_type),
///                      (24u64, asset_type)];
///
/// let mut inputs = vec![];
/// let mut outputs = vec![];
///
/// let asset_record_type = AssetRecordType::NonConfidentialAmount_NonConfidentialAssetType;
///
/// for x in inputs_amounts.iter() {
///   let keypair = XfrKeyPair::generate(&mut prng);
///   let ar = AssetRecordTemplate::with_no_asset_tracking( x.0,
///                                        x.1,
///                                        asset_record_type,
///                                        keypair.get_pk_ref().clone(),
///                                        );
///
///   inputs.push(AssetRecord::from_template_no_identity_tracking(&mut prng, &ar).unwrap());
/// }
/// for x in outputs_amounts.iter() {
///     let keypair = XfrKeyPair::generate(&mut prng);
///
///     let ar = AssetRecordTemplate::with_no_asset_tracking(x.0, x.1, asset_record_type, keypair.get_pk());
///     outputs.push(AssetRecord::from_template_no_identity_tracking(&mut prng, &ar).unwrap());
/// }
/// let body = gen_xfr_body(&mut prng, &inputs, &outputs).unwrap();
/// let policies = XfrNotePolicies::empty_policies(inputs.len(), outputs.len());
/// assert_eq!(verify_xfr_body(&mut prng, &mut params, &body, &policies.to_ref()), Ok(()));
/// ```
pub fn gen_xfr_body<R: CryptoRng + RngCore>(prng: &mut R,
                                            inputs: &[AssetRecord],
                                            outputs: &[AssetRecord])
                                            -> Result<XfrBody, ZeiError> {
  if inputs.is_empty() {
    return Err(ZeiError::ParameterError);
  }
  let xfr_type = XfrType::from_inputs_outputs(inputs, outputs);
  check_asset_amount(inputs, outputs)?;

  let single_asset = match xfr_type {
    XfrType::NonConfidential_MultiAsset | XfrType::Confidential_MultiAsset => false,
    _ => true,
  };

  let open_inputs = inputs.iter()
                          .map(|input| &input.open_asset_record)
                          .collect_vec();
  let open_outputs = outputs.iter()
                            .map(|output| &output.open_asset_record)
                            .collect_vec();
  let asset_amount_proof = if single_asset {
    gen_xfr_proofs_single_asset(prng,
                                open_inputs.as_slice(),
                                open_outputs.as_slice(),
                                xfr_type)?
  } else {
    gen_xfr_proofs_multi_asset(open_inputs.as_slice(), open_outputs.as_slice(), xfr_type)?
  };

  //do tracking proofs
  // TODO avoid clones below
  let asset_type_amount_tracking_proof = asset_amount_tracking_proofs(prng, inputs, outputs)?;
  let asset_tracking_proof =
    AssetTrackingProofs { asset_type_and_amount_proofs: asset_type_amount_tracking_proof,
                          inputs_identity_proofs: inputs.iter()
                                                        .map(|input| input.identity_proofs.clone())
                                                        .collect_vec(),
                          outputs_identity_proofs:
                            outputs.iter()
                                   .map(|output| output.identity_proofs.clone())
                                   .collect_vec() };

  let proofs = XfrProofs { asset_type_and_amount_proof: asset_amount_proof,
                           asset_tracking_proof };

  let mut xfr_inputs = vec![];
  for x in open_inputs {
    xfr_inputs.push(x.blind_asset_record.clone())
  }

  let mut xfr_outputs = vec![];
  for x in open_outputs {
    xfr_outputs.push(x.blind_asset_record.clone())
  }

  let tracer_memos = inputs.iter()
                           .chain(outputs)
                           .map(|record_input| {
                             record_input.asset_tracers_memos.clone() // Can I avoid this clone?
                           })
                           .collect_vec();
  let owner_memos = outputs.iter()
                           .map(|record_input| {
                             record_input.owner_memo.clone() // Can I avoid this clone?
                           })
                           .collect_vec();
  Ok(XfrBody { inputs: xfr_inputs,
               outputs: xfr_outputs,
               proofs,
               asset_tracing_memos: tracer_memos,
               owners_memos: owner_memos })
}

fn check_keys(inputs: &[AssetRecord], input_key_pairs: &[&XfrKeyPair]) -> Result<(), ZeiError> {
  if inputs.len() != input_key_pairs.len() {
    return Err(ZeiError::ParameterError);
  }
  for (input, key) in inputs.iter().zip(input_key_pairs.iter()) {
    let inkey = &input.open_asset_record.blind_asset_record.public_key;
    if inkey != key.get_pk_ref() {
      return Err(ZeiError::ParameterError);
    }
  }
  Ok(())
}

fn gen_xfr_proofs_multi_asset(inputs: &[&OpenAssetRecord],
                              outputs: &[&OpenAssetRecord],
                              xfr_type: XfrType)
                              -> Result<AssetTypeAndAmountProof, ZeiError> {
  let pow2_32 = Scalar::from(POW_2_32);

  let mut ins = vec![];

  for x in inputs.iter() {
    let type_as_u128 = u8_bigendian_slice_to_u128(&x.asset_type.0[..]);
    let type_scalar = Scalar::from(type_as_u128);
    ins.push((x.amount,
              type_scalar,
              x.amount_blinds.0 + pow2_32 * x.amount_blinds.1,
              x.type_blind));
  }

  let mut out = vec![];
  for x in outputs.iter() {
    let type_as_u128 = u8_bigendian_slice_to_u128(&x.asset_type.0[..]);
    let type_scalar = Scalar::from(type_as_u128);
    out.push((x.amount,
              type_scalar,
              x.amount_blinds.0 + pow2_32 * x.amount_blinds.1,
              x.type_blind));
  }

  match xfr_type {
    XfrType::Confidential_MultiAsset => {
      let mix_proof = prove_asset_mixing(ins.as_slice(), out.as_slice())?;
      Ok(AssetTypeAndAmountProof::AssetMix(mix_proof))
    }
    XfrType::NonConfidential_MultiAsset => Ok(AssetTypeAndAmountProof::NoProof),
    _ => Err(ZeiError::XfrCreationAssetAmountError),
  }
}

fn gen_xfr_proofs_single_asset<R: CryptoRng + RngCore>(
  prng: &mut R,
  inputs: &[&OpenAssetRecord],
  outputs: &[&OpenAssetRecord],
  xfr_type: XfrType)
  -> Result<AssetTypeAndAmountProof, ZeiError> {
  let pc_gens = PedersenGens::default();

  match xfr_type {
    XfrType::NonConfidential_SingleAsset => Ok(AssetTypeAndAmountProof::NoProof),
    XfrType::ConfidentialAmount_NonConfidentialAssetType_SingleAsset => {
      Ok(AssetTypeAndAmountProof::ConfAmount(range_proof(inputs, outputs)?))
    }
    XfrType::NonConfidentialAmount_ConfidentialAssetType_SingleAsset => {
      Ok(AssetTypeAndAmountProof::ConfAsset(asset_proof(prng, &pc_gens, inputs, outputs)?))
    }
    XfrType::Confidential_SingleAsset => {
      Ok(AssetTypeAndAmountProof::ConfAll((range_proof(inputs, outputs)?,
                                           asset_proof(prng, &pc_gens, inputs, outputs)?)))
    }
    _ => Err(ZeiError::XfrCreationAssetAmountError), // Type cannot be multi asset
  }
}

/// Check that for each asset type total input amount >= total output amount,
/// returns Err(ZeiError::XfrCreationAssetAmountError) otherwise.
/// Return Ok(true) if all inputs and outputs involve a single asset type. If multiple assets
/// are detected, then return Ok(false)
fn check_asset_amount(inputs: &[AssetRecord], outputs: &[AssetRecord]) -> Result<(), ZeiError> {
  let mut amounts = HashMap::new();

  for record in inputs.iter() {
    match amounts.get_mut(&(record.open_asset_record.asset_type)) {
      None => {
        amounts.insert(record.open_asset_record.asset_type,
                       vec![i128::from(record.open_asset_record.amount)]);
      }
      Some(vec) => {
        vec.push(i128::from(record.open_asset_record.amount));
      }
    };
  }

  for record in outputs.iter() {
    match amounts.get_mut(&record.open_asset_record.asset_type) {
      None => {
        amounts.insert(record.open_asset_record.asset_type,
                       vec![-i128::from(record.open_asset_record.amount)]);
      }
      Some(vec) => {
        vec.push(-i128::from(record.open_asset_record.amount));
      }
    };
  }

  for (_, a) in amounts.iter() {
    let sum = a.iter().sum::<i128>();
    if sum < 0i128 {
      return Err(ZeiError::XfrCreationAssetAmountError);
    }
  }

  Ok(())
}

/// I compute a multisignature over the transfer's body
pub(crate) fn compute_transfer_multisig(body: &XfrBody,
                                        keys: &[&XfrKeyPair])
                                        -> Result<XfrMultiSig, ZeiError> {
  let mut vec = vec![];
<<<<<<< HEAD
  body.serialize(&mut rmp_serde::Serializer::new(&mut vec)).map_err(|_| ZeiError::SerializationError)?;
=======
  body.serialize(&mut rmp_serde::Serializer::new(&mut vec))
      .map_err(|_| ZeiError::SerializationError)?;
>>>>>>> 03ce7fe4
  Ok(sign_multisig(keys, vec.as_slice()))
}

/// I verify the transfer multisignature over the its body
pub(crate) fn verify_transfer_multisig(xfr_note: &XfrNote) -> Result<(), ZeiError> {
  let mut vec = vec![];
  xfr_note.body
<<<<<<< HEAD
          .serialize(&mut rmp_serde::Serializer::new(&mut vec)).map_err(|_| ZeiError::SerializationError)?;
=======
          .serialize(&mut rmp_serde::Serializer::new(&mut vec))
          .map_err(|_| ZeiError::SerializationError)?;
>>>>>>> 03ce7fe4
  let mut public_keys = vec![];
  for x in xfr_note.body.inputs.iter() {
    public_keys.push(x.public_key)
  }
  verify_multisig(public_keys.as_slice(), vec.as_slice(), &xfr_note.multisig)
}

/// XfrNote verification
/// * `prng` - pseudo-random number generator
/// * `xfr_note` - XfrNote struct to be verified
/// * `policies` - list of set of policies and associated information corresponding to each xfr_note-
/// * `returns` - () or an ZeiError in case of verification error
pub fn verify_xfr_note<R: CryptoRng + RngCore>(prng: &mut R,
                                               params: &mut PublicParams,
                                               xfr_note: &XfrNote,
                                               policies: &XfrNotePoliciesRef)
                                               -> Result<(), ZeiError> {
  batch_verify_xfr_notes(prng, params, &[&xfr_note], &[&policies])
}

/// XfrNote Batch verification
/// * `prng` - pseudo-random number generator
/// * `xfr_notes` - XfrNote structs to be verified
/// * `policies` - list of set of policies and associated information corresponding to each xfr_note
/// * `returns` - () or an ZeiError in case of verification error
pub fn batch_verify_xfr_notes<R: CryptoRng + RngCore>(prng: &mut R,
                                                      params: &mut PublicParams,
                                                      notes: &[&XfrNote],
                                                      policies: &[&XfrNotePoliciesRef])
                                                      -> Result<(), ZeiError> {
  // 1. verify signature
  for xfr_note in notes {
    verify_transfer_multisig(xfr_note)?;
  }

  let bodies = notes.iter().map(|note| &note.body).collect_vec();
  batch_verify_xfr_bodies(prng, params, &bodies, policies)
}

pub(crate) fn batch_verify_xfr_body_asset_records<R: CryptoRng + RngCore>(
  prng: &mut R,
  params: &mut PublicParams,
  bodies: &[&XfrBody])
  -> Result<(), ZeiError> {
  let mut conf_amount_records = vec![];
  let mut conf_asset_type_records = vec![];
  let mut conf_asset_mix_bodies = vec![];

  for body in bodies {
    match &body.proofs.asset_type_and_amount_proof {
      AssetTypeAndAmountProof::ConfAll((range_proof, asset_proof)) => {
        conf_amount_records.push((&body.inputs, &body.outputs, range_proof)); // save for batching
        conf_asset_type_records.push((&body.inputs, &body.outputs, asset_proof));
        // save for batching
      }
      AssetTypeAndAmountProof::ConfAmount(range_proof) => {
        conf_amount_records.push((&body.inputs, &body.outputs, range_proof)); // save for batching
        verify_plain_asset(body.inputs.as_slice(), body.outputs.as_slice())?; // no batching
      }
      AssetTypeAndAmountProof::ConfAsset(asset_proof) => {
        verify_plain_amounts(body.inputs.as_slice(), body.outputs.as_slice())?; // no batching
        conf_asset_type_records.push((&body.inputs, &body.outputs, asset_proof));
        // save for batch proof
      }
      AssetTypeAndAmountProof::NoProof => {
        verify_plain_asset_mix(body.inputs.as_slice(), body.outputs.as_slice())?;
        // no batching
      }
      AssetTypeAndAmountProof::AssetMix(asset_mix_proof) => {
        conf_asset_mix_bodies.push((body.inputs.as_slice(),
                                    body.outputs.as_slice(),
                                    asset_mix_proof));
        // save for batch proof
      }
    }
  }

  // 1. verify confidential amounts
  batch_verify_confidential_amount(prng, params, conf_amount_records.as_slice())?;

  // 2. verify confidential asset_types
  batch_verify_confidential_asset(prng, &params.pc_gens, &conf_asset_type_records)?;

  // 3. verify confidential asset mix proofs
  batch_verify_asset_mix(prng, params, conf_asset_mix_bodies.as_slice())
}

#[derive(Clone, Default)]
pub struct XfrNotePoliciesRef<'b> {
  pub(crate) valid: bool,
  pub(crate) inputs_tracking_policies: Vec<&'b AssetTracingPolicies>,
  pub(crate) inputs_sig_commitments: Vec<Option<&'b ACCommitment>>,
  pub(crate) outputs_tracking_policies: Vec<&'b AssetTracingPolicies>,
  pub(crate) outputs_sig_commitments: Vec<Option<&'b ACCommitment>>,
}

impl<'b> XfrNotePoliciesRef<'b> {
  pub fn new(inputs_tracking_policies: Vec<&'b AssetTracingPolicies>,
             inputs_sig_commitments: Vec<Option<&'b ACCommitment>>,
             outputs_tracking_policies: Vec<&'b AssetTracingPolicies>,
             outputs_sig_commitments: Vec<Option<&'b ACCommitment>>)
             -> XfrNotePoliciesRef<'b> {
    XfrNotePoliciesRef { valid: true,
                         inputs_tracking_policies,
                         inputs_sig_commitments,
                         outputs_tracking_policies,
                         outputs_sig_commitments }
  }
}

pub(crate) fn if_some_closure(x: &Option<ACCommitment>) -> Option<&ACCommitment> {
  if (*x).is_some() {
    Some(x.as_ref().unwrap()) // safe unwrap()
  } else {
    None
  }
}

#[derive(Clone, Default, Serialize, Deserialize, Eq, PartialEq, Debug)]
pub struct XfrNotePolicies {
  pub valid: bool, // allows to implement Default, if false (as after Default), then use empty_policies to create a "valid" XfrNotePolicies struct with empty policies
  pub inputs_tracking_policies: Vec<AssetTracingPolicies>,
  pub inputs_sig_commitments: Vec<Option<ACCommitment>>,
  pub outputs_tracking_policies: Vec<AssetTracingPolicies>,
  pub outputs_sig_commitments: Vec<Option<ACCommitment>>,
}

impl XfrNotePolicies {
  pub fn new(inputs_tracking_policies: Vec<AssetTracingPolicies>,
             inputs_sig_commitments: Vec<Option<ACCommitment>>,
             outputs_tracking_policies: Vec<AssetTracingPolicies>,
             outputs_sig_commitments: Vec<Option<ACCommitment>>)
             -> XfrNotePolicies {
    XfrNotePolicies { valid: true,
                      inputs_tracking_policies,
                      inputs_sig_commitments,
                      outputs_tracking_policies,
                      outputs_sig_commitments }
  }
  pub fn empty_policies(num_inputs: usize, num_outputs: usize) -> XfrNotePolicies {
    XfrNotePolicies { valid: true,
                      inputs_tracking_policies: vec![Default::default(); num_inputs],
                      inputs_sig_commitments: vec![None; num_inputs],
                      outputs_tracking_policies: vec![Default::default(); num_outputs],
                      outputs_sig_commitments: vec![None; num_outputs] }
  }

  pub fn to_ref(&self) -> XfrNotePoliciesRef {
    if self.valid {
      XfrNotePoliciesRef::new(self.inputs_tracking_policies
                                  .iter()
                                  .map(|x| x)
                                  .collect_vec(),
                              self.inputs_sig_commitments
                                  .iter()
                                  .map(|x| if_some_closure(x))
                                  .collect_vec(),
                              self.outputs_tracking_policies
                                  .iter()
                                  .map(|x| x)
                                  .collect_vec(),
                              self.outputs_sig_commitments
                                  .iter()
                                  .map(|x| if_some_closure(x))
                                  .collect_vec())
    } else {
      XfrNotePoliciesRef::default()
    }
  }
}

/// XfrBody verification with tracking policies
/// * `prng` - pseudo-random number generator. Needed for verifying proofs in batch.
/// * `body` - XfrBody structure to be verified
/// * `policies` - list of set of policies and associated information corresponding to each xfr_note
/// * `returns` - () or an ZeiError in case of verification error
pub fn verify_xfr_body<R: CryptoRng + RngCore>(prng: &mut R,
                                               params: &mut PublicParams,
                                               body: &XfrBody,
                                               policies: &XfrNotePoliciesRef)
                                               -> Result<(), ZeiError> {
  batch_verify_xfr_bodies(prng, params, &[body], &[policies])
}

/// XfrBodys batch verification
/// * `prng` - pseudo-random number generator. Needed for verifying proofs in batch.
/// * `bodies` - XfrBody structures to be verified
/// * `policies` - list of set of policies and associated information corresponding to each xfr_note
/// * `returns` - () or an ZeiError in case of verification error
pub fn batch_verify_xfr_bodies<R: CryptoRng + RngCore>(prng: &mut R,
                                                       params: &mut PublicParams,
                                                       bodies: &[&XfrBody],
                                                       policies: &[&XfrNotePoliciesRef])
                                                       -> Result<(), ZeiError> {
  // 1. verify amounts and asset types
  batch_verify_xfr_body_asset_records(prng, params, bodies)?;

  // 2. verify tracing proofs
  batch_verify_tracer_tracking_proof(prng, &params.pc_gens, bodies, policies)
}

/// Takes a vector of u64, converts each element to u128 and compute the sum of the new elements.
/// The goal is to avoid integer overflow when adding several u64 elements together.
fn safe_sum_u64(terms: &[u64]) -> u128 {
  terms.iter().map(|x| u128::from(*x)).sum()
}

fn verify_plain_amounts(inputs: &[BlindAssetRecord],
                        outputs: &[BlindAssetRecord])
                        -> Result<(), ZeiError> {
  let in_amount: Result<Vec<u64>, ZeiError> =
    inputs.iter()
          .map(|x| x.amount.get_amount().ok_or(ZeiError::ParameterError))
          .collect();
  let out_amount: Result<Vec<u64>, ZeiError> =
    outputs.iter()
           .map(|x| x.amount.get_amount().ok_or(ZeiError::ParameterError))
           .collect();

  let sum_inputs = safe_sum_u64(in_amount?.as_slice());
  let sum_outputs = safe_sum_u64(out_amount?.as_slice());

  if sum_inputs < sum_outputs {
    return Err(ZeiError::XfrVerifyAssetAmountError);
  }

  Ok(())
}

fn verify_plain_asset(inputs: &[BlindAssetRecord],
                      outputs: &[BlindAssetRecord])
                      -> Result<(), ZeiError> {
  let mut list = vec![];
  for x in inputs.iter() {
    list.push(x.asset_type
               .get_asset_type()
               .ok_or(ZeiError::ParameterError)?);
  }
  for x in outputs.iter() {
    list.push(x.asset_type
               .get_asset_type()
               .ok_or(ZeiError::ParameterError)?);
  }
  if list.iter().all_equal() {
    Ok(())
  } else {
    Err(ZeiError::XfrVerifyAssetAmountError)
  }
}

fn verify_plain_asset_mix(inputs: &[BlindAssetRecord],
                          outputs: &[BlindAssetRecord])
                          -> Result<(), ZeiError> {
  let mut amounts = HashMap::new();

  for record in inputs.iter() {
    match amounts.get_mut(&record.asset_type
                                 .get_asset_type()
                                 .ok_or(ZeiError::ParameterError)?)
    {
      None => {
        amounts.insert(record.asset_type
                             .get_asset_type()
                             .ok_or(ZeiError::ParameterError)?,
                       vec![i128::from(record.amount
                                             .get_amount()
                                             .ok_or(ZeiError::ParameterError)?)]);
      }
      Some(vec) => {
        vec.push(i128::from(record.amount.get_amount().ok_or(ZeiError::ParameterError)?));
      }
    };
  }

  for record in outputs.iter() {
    match amounts.get_mut(&record.asset_type
                                 .get_asset_type()
                                 .ok_or(ZeiError::ParameterError)?)
    {
      None => {
        amounts.insert(record.asset_type
                             .get_asset_type()
                             .ok_or(ZeiError::ParameterError)?,
                       vec![-i128::from(record.amount
                                              .get_amount()
                                              .ok_or(ZeiError::ParameterError)?)]);
      }
      Some(vec) => {
        vec.push(-i128::from(record.amount.get_amount().ok_or(ZeiError::ParameterError)?));
      }
    };
  }

  for (_, a) in amounts.iter() {
    let sum = a.iter().sum::<i128>();
    if sum < 0i128 {
      return Err(ZeiError::XfrVerifyAssetAmountError);
    }
  }
  Ok(())
}

fn batch_verify_asset_mix<R: CryptoRng + RngCore>(prng: &mut R,
                                                  params: &mut PublicParams,
                                                  bars_instances: &[(&[BlindAssetRecord],
                                                     &[BlindAssetRecord],
                                                     &AssetMixProof)])
                                                  -> Result<(), ZeiError> {
  fn process_bars(bars: &[BlindAssetRecord])
                  -> Result<Vec<(CompressedRistretto, CompressedRistretto)>, ZeiError> {
    let pow2_32 = Scalar::from(POW_2_32);
    bars.iter()
        .map(|x| {
          let (com_amount_low, com_amount_high) = match x.amount {
            XfrAmount::Confidential((c1, c2)) => {
              (c1.decompress().ok_or(ZeiError::DecompressElementError),
               c2.decompress().ok_or(ZeiError::DecompressElementError))
            }
            XfrAmount::NonConfidential(amount) => {
              let pc_gens = PedersenGens::default();
              let (low, high) = u64_to_u32_pair(amount);
              (Ok(pc_gens.commit(Scalar::from(low), Scalar::zero())),
               Ok(pc_gens.commit(Scalar::from(high), Scalar::zero())))
            }
          };
          match (com_amount_low, com_amount_high) {
            (Ok(com_amount_low), Ok(com_amount_high)) => {
              let com_amount = (com_amount_low + pow2_32 * com_amount_high).compress();

              let com_type = match x.asset_type {
                XfrAssetType::Confidential(c) => c,
                XfrAssetType::NonConfidential(asset_type) => {
                  let scalar = asset_type_to_scalar(&asset_type);
                  let pc_gens = PedersenGens::default();
                  pc_gens.commit(scalar, Scalar::zero()).compress()
                }
              };
              Ok((com_amount, com_type))
            }
            _ => Err(ZeiError::ParameterError),
          }
        })
        .collect()
  }

  let mut asset_mix_instances = vec![];
  for instance in bars_instances {
    let in_coms = process_bars(instance.0)?;
    let out_coms = process_bars(instance.1)?;
    asset_mix_instances.push(AssetMixingInstance { inputs: in_coms,
                                                   outputs: out_coms,
                                                   proof: instance.2 });
  }
  batch_verify_asset_mixing(prng, params, &asset_mix_instances)
}

/*
fn verify_asset_mix<R: CryptoRng + RngCore>(prng: &mut R,
                                            params: &PublicParams,
                                            inputs: &[BlindAssetRecord],
                                            outputs: &[BlindAssetRecord],
                                            proof: &AssetMixProof)
                                            -> Result<(), ZeiError> {
  let pow2_32 = Scalar::from(POW_2_32);

  let mut in_coms = vec![];
  for x in inputs.iter() {
    let (com_amount_low, com_amount_high) = match x.amount {
      XfrAmount::Confidential((c1, c2)) => (c1.decompress().unwrap(), c2.decompress().unwrap()),
      XfrAmount::NonConfidential(amount) => {
        let pc_gens = PedersenGens::default();
        let (low, high) = u64_to_u32_pair(amount);
        (pc_gens.commit(Scalar::from(low), Scalar::zero()),
         pc_gens.commit(Scalar::from(high), Scalar::zero()))
      }
    };
    let com_amount = (com_amount_low + pow2_32 * com_amount_high).compress();

    let com_type = match x.asset_type {
      XfrAssetType::Confidential(c) => c,
      XfrAssetType::NonConfidential(asset_type) => {
        let scalar = asset_type_to_scalar(&asset_type);
        let pc_gens = PedersenGens::default();
        pc_gens.commit(scalar, Scalar::zero()).compress()
      }
    };
    in_coms.push((com_amount, com_type));
  }

  let mut out_coms = vec![];
  for x in outputs.iter() {
    // TODO avoid code duplication
    let (com_amount_low, com_amount_high) = match x.amount {
      XfrAmount::Confidential((c1, c2)) => (c1.decompress().unwrap(), c2.decompress().unwrap()),
      XfrAmount::NonConfidential(amount) => {
        let pc_gens = PedersenGens::default();
        let (low, high) = u64_to_u32_pair(amount);
        (pc_gens.commit(Scalar::from(low), Scalar::zero()),
         pc_gens.commit(Scalar::from(high), Scalar::zero()))
      }
    };
    let com_amount = (com_amount_low + pow2_32 * com_amount_high).compress();

    let com_type = match x.asset_type {
      XfrAssetType::Confidential(c) => c,
      XfrAssetType::NonConfidential(asset_type) => {
        let scalar = asset_type_to_scalar(&asset_type);
        let pc_gens = PedersenGens::default();
        pc_gens.commit(scalar, Scalar::zero()).compress()
      }
    };
    out_coms.push((com_amount, com_type));
  }
  let instance = AssetMixingIntance { inputs: &in_coms,
                                      outputs: &out_coms,
                                      proof };
  batch_verify_asset_mixing(prng, params, &[instance])
}
*/

// ASSET TRACKING
pub fn find_tracing_memos<'a>(
  xfr_body: &'a XfrBody,
  pub_key: &AssetTracerEncKeys)
  -> Result<Vec<(&'a BlindAssetRecord, &'a AssetTracerMemo)>, ZeiError> {
  let mut result = vec![];
  if xfr_body.inputs.len() + xfr_body.outputs.len() != xfr_body.asset_tracing_memos.len() {
    return Err(ZeiError::InconsistentStructureError);
  }
  for (blind_asset_record, bar_memos) in xfr_body.inputs
                                                 .iter()
                                                 .chain(&xfr_body.outputs)
                                                 .zip(&xfr_body.asset_tracing_memos)
  {
    for memo in bar_memos {
      if memo.enc_key == *pub_key {
        result.push((blind_asset_record, memo));
      }
    }
  }
  Ok(result)
}

/// amount, asset type, identity attribute, public key
pub type RecordData = (u64, AssetType, Vec<Attr>, XfrPublicKey);

/// Scan XfrBody transfers involving asset tracing for `tracer_keypair`
/// Return Vector of RecordData = (amount, asset_type, identity attributes, public key)
/// Returning ZeiError::BogusAssetTracerMemo in case a TracerMemo decrypts inconsistent information, and
/// ZeiError::InconsistentStructureError if amount or asset_type cannot be found.
pub fn trace_assets(xfr_body: &XfrBody,
                    tracer_keypair: &AssetTracerKeyPair)
                    -> Result<Vec<RecordData>, ZeiError> {
  let bars_memos = find_tracing_memos(xfr_body, &tracer_keypair.enc_key)?;
  extract_tracking_info(bars_memos.as_slice(), &tracer_keypair.dec_key)
}

/// Scan XfrBody transfers involving asset tracing memos intended for `tracer_keypair`.
/// It takes each AssetTracer memo, decrypt the ElGamalEncryption
/// and brute-force Dlog computation to retrieve amount and identity attributed.
/// Return Vector of RecordData = (amount, asset_type, identity attributes, public key)
/// Returning ZeiError::BogusAssetTracerMemo in case a TracerMemo decrypts inconsistent information, and
/// ZeiError::InconsistentStructureError if amount or asset_type cannot be found.
pub fn trace_assets_brute_force(xfr_body: &XfrBody,
                                tracer_keypair: &AssetTracerKeyPair,
                                candidate_asset_types: &[AssetType])
                                -> Result<Vec<RecordData>, ZeiError> {
  let bars_memos = find_tracing_memos(xfr_body, &tracer_keypair.enc_key)?;
  extract_tracking_info_brute_force(bars_memos.as_slice(),
                                    &tracer_keypair.dec_key,
                                    candidate_asset_types)
}

/// Scan list of (BlindAssetRecord, AssetTracerMemo) retrieved by find_tracing_memos
/// (e.i. intended for the same asset tracer). It takes each AssetTracer memo,
/// decrypts its lock_info field to retrieve amount, asset type and identity attributed.
/// ElGamal ciphertext are decrypted and verified agains the retrieved data from `memo.lock_info`
/// Returning ZeiError::BogusAssetTracerMemo in case a TracerMemo decrypts inconsistent information, and
/// ZeiError::InconsistentStructureError if amount or asset_type cannot be found.
/// Return Vector of RecordData = (amount, asset_type, identity attributes, public key)
pub(crate) fn extract_tracking_info(memos: &[(&BlindAssetRecord, &AssetTracerMemo)],
                                    dec_key: &AssetTracerDecKeys)
                                    -> Result<Vec<RecordData>, ZeiError> {
  let mut result = vec![];
  for bar_memo in memos {
    let blind_asset_record = bar_memo.0;
    let memo = bar_memo.1;
    let (amount_option, asset_type_option, attributes) = memo.decrypt(dec_key)?; // return BogusAssetTracerMemo in case of error.
    let amount = match memo.lock_amount {
      None => blind_asset_record.amount
                                .get_amount()
                                .ok_or(ZeiError::InconsistentStructureError)?,
      Some(_) => match amount_option {
        None => {
          return Err(ZeiError::InconsistentStructureError);
        }
        Some(amt) => amt,
      },
    };

    let asset_type = match memo.lock_asset_type {
      None => blind_asset_record.asset_type
                                .get_asset_type()
                                .ok_or(ZeiError::InconsistentStructureError)?,
      Some(_) => match asset_type_option {
        None => {
          return Err(ZeiError::InconsistentStructureError);
        }
        Some(asset_type) => asset_type,
      },
    };

    result.push((amount, asset_type, attributes, blind_asset_record.public_key));
  }
  Ok(result)
}

/// Scan list of (BlindAssetRecord, AssetTracerMemo) retrieved by find_tracing_memos
/// (e.i. intended for the same asset tracer). It takes each AssetTracer memo, decrypt the ElGamalEncryption
/// and brute-force Dlog computation to retrieve amount and identity attributed.
/// The asset type is verified agains a known list of possible asset types `candidate_asset_types`
/// Return Vector of RecordData = (amount, asset_type, identity attributes, public key)
/// Return Error in case data cannot be retrieved due to inconsistent structure.
/// Eg. amount is not in a BlindAssetRecord nor in the corresponding AssetTracerMemo
pub(crate) fn extract_tracking_info_brute_force(memos: &[(&BlindAssetRecord,
                                                   &AssetTracerMemo)],
                                                dec_key: &AssetTracerDecKeys,
                                                candidate_asset_types: &[AssetType])
                                                -> Result<Vec<RecordData>, ZeiError> {
  let mut result = vec![];
  for bar_memo in memos {
    let blind_asset_record = bar_memo.0;
    let memo = bar_memo.1;
    let amount = match memo.lock_amount {
      None => blind_asset_record.amount
                                .get_amount()
                                .ok_or(ZeiError::InconsistentStructureError)?,
      Some(_) => memo.extract_amount_brute_force(&dec_key.record_data_eg_dec_key)?,
    };

    let asset_type = match memo.lock_asset_type {
      None => blind_asset_record.asset_type
                                .get_asset_type()
                                .ok_or(ZeiError::InconsistentStructureError)?,
      Some(_) => memo.extract_asset_type(&dec_key.record_data_eg_dec_key, candidate_asset_types)?,
    };

    let attributes = memo.extract_identity_attributes_brute_force(&dec_key.attrs_dec_key)?;

    result.push((amount, asset_type, attributes, blind_asset_record.public_key));
  }
  Ok(result)
}

/*
pub(crate) fn verify_tracing_memos(memos: &[(&BlindAssetRecord, &AssetTracerMemo)],
                            dec_key: &AssetTracerDecKeys,
                            expected_data: &[RecordData])
                            -> Result<(), ZeiError> {
  if memos.len() != expected_data.len() {
    return Err(ZeiError::ParameterError);
  }
  for (bar_memo, expected) in memos.iter().zip(expected_data) {
    let blind_asset_record = bar_memo.0;
    let memo = bar_memo.1;
    match memo.lock_amount {
      None => {
        let bar_amount = blind_asset_record.amount
                                           .get_amount()
                                           .ok_or(ZeiError::InconsistentStructureError)?;
        if bar_amount != expected.0 {
          return Err(ZeiError::AssetTracingExtractionError);
        }
      }
      Some(_) => memo.verify_amount(&dec_key.record_data_eg_dec_key, expected.0)?,
    };

    match memo.lock_asset_type {
      None => {
        let asset_type = blind_asset_record.asset_type
                                           .get_asset_type()
                                           .ok_or(ZeiError::InconsistentStructureError)?;
        if asset_type != expected.1 {
          return Err(ZeiError::AssetTracingExtractionError);
        }
      }
      Some(_) => {
        memo.extract_asset_type(&dec_key.record_data_eg_dec_key, &[expected.1])?;
      }
    };

    let result = memo.verify_identity_attributes(&dec_key.attrs_dec_key, (expected.2).as_slice())?;
    if !result.iter().all(|current| *current) {
      return Err(ZeiError::IdentityTracingExtractionError);
    }
  }
  Ok(())
}

pub fn verify_tracing_ctexts(xfr_body: &XfrBody,
                             tracer_keypair: &AssetTracerKeyPair,
                             expected_data: &[RecordData])
                             -> Result<(), ZeiError> {
  let bars_memos = find_tracing_memos(xfr_body, &tracer_keypair.enc_key)?;
  verify_tracing_memos(bars_memos.as_slice(),
                       &tracer_keypair.dec_key,
                       expected_data)
}
*/<|MERGE_RESOLUTION|>--- conflicted
+++ resolved
@@ -433,12 +433,8 @@
                                         keys: &[&XfrKeyPair])
                                         -> Result<XfrMultiSig, ZeiError> {
   let mut vec = vec![];
-<<<<<<< HEAD
-  body.serialize(&mut rmp_serde::Serializer::new(&mut vec)).map_err(|_| ZeiError::SerializationError)?;
-=======
   body.serialize(&mut rmp_serde::Serializer::new(&mut vec))
       .map_err(|_| ZeiError::SerializationError)?;
->>>>>>> 03ce7fe4
   Ok(sign_multisig(keys, vec.as_slice()))
 }
 
@@ -446,12 +442,8 @@
 pub(crate) fn verify_transfer_multisig(xfr_note: &XfrNote) -> Result<(), ZeiError> {
   let mut vec = vec![];
   xfr_note.body
-<<<<<<< HEAD
-          .serialize(&mut rmp_serde::Serializer::new(&mut vec)).map_err(|_| ZeiError::SerializationError)?;
-=======
           .serialize(&mut rmp_serde::Serializer::new(&mut vec))
           .map_err(|_| ZeiError::SerializationError)?;
->>>>>>> 03ce7fe4
   let mut public_keys = vec![];
   for x in xfr_note.body.inputs.iter() {
     public_keys.push(x.public_key)
