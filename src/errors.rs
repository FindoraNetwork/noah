use ed25519_dalek::SignatureError;
use std::{error, fmt};

#[derive(Debug, Copy, Clone, Eq, PartialEq)]
pub enum ZeiError {
  ArgumentVerificationError,
  CommitmentInputError,
  CommitmentVerificationError,
  DecompressElementError,
  RangeProofProveError,
  RangeProofVerifyError,
  DeserializationError,
  SerializationError,
  DecryptionError,
  IndexError,
  ParameterError,
  InconsistentStructureError,
  SignatureError,
  XfrVerifyAssetAmountError,
  XfrVerifyConfidentialAssetError,
  XfrCreationAssetAmountError,
  XfrVerifyAssetTracingAssetAmountError,
  XfrVerifyAssetTracingIdentityError,
  XfrVerifyAssetTracingEmptyProofError,
  XfrVerifyConfidentialAmountError,
  ElGamalVerificationError,
  ElGamalDecryptionError,
  IdentityRevealVerifyError,
  AssetMixerVerificationError,
  XfrNotSupported,
  MerkleTreeVerificationError,
  WhitelistVerificationError,
  WhitelistProveError,
  SolvencyProveError,
  SolvencyVerificationError,
  ZKProofVerificationError,
  ZKProofBatchVerificationError,
  GroupSignatureTraceError,
  AssetTracingExtractionError,
  IdentityTracingExtractionError,
  AnonymousCredentialSignError,
  R1CSProofError,
<<<<<<< HEAD
=======
  NoMemoInAssetTracerMemo,
>>>>>>> 03ce7fe4
  BogusAssetTracerMemo,
}

impl fmt::Display for ZeiError {
  fn fmt(&self, f: &mut fmt::Formatter) -> fmt::Result {
    f.write_str(match self {
                  ZeiError::ArgumentVerificationError => "Proof(argument) not valid for statement",
                  ZeiError::CommitmentInputError => "The number of messages to be committed is invalid",
                  ZeiError::CommitmentVerificationError => "Commitment verification failed",
                  ZeiError::DecompressElementError => "Could not decompress group Element",
                  ZeiError::RangeProofProveError => {
                    "Could not create range proof due to incorrect input or parameters"
                  }
                  ZeiError::RangeProofVerifyError => {
                    "Range proof invalid for input commitments or parameters"
                  }
                  ZeiError::DeserializationError => "Could not deserialize object",
                  ZeiError::SerializationError => "Could not serialize object",
                  ZeiError::DecryptionError => "Ciphertext failed authentication verification",
                  ZeiError::IndexError => "Index out of bounds",
                  ZeiError::ParameterError => "Unexpected parameter for method or function",
                  ZeiError::SignatureError => "Signature verification failed",
                  ZeiError::XfrVerifyAssetAmountError => {
                    "Invalid total amount per asset in non confidential asset transfer"
                  }
                  ZeiError::XfrVerifyConfidentialAmountError => {
                    "Invalid asset type in non confidential asset transfer"
                  }
                  ZeiError::XfrVerifyAssetTracingAssetAmountError => {
                    "Asset Tracking error. Asset commitment and asset ciphertext do not match."
                  }
                  ZeiError::XfrVerifyAssetTracingIdentityError => {
                    "Asset Tracking error. Identity reveal proof does not hold"
                  }
                  ZeiError::XfrVerifyAssetTracingEmptyProofError => {
                    "Asset Tracking error. Tracked assets must contain asset tracking proof"
                  }
                  ZeiError::XfrVerifyConfidentialAssetError => {
                    "Invalid asset type in non confidential asset transfer"
                  }
                  ZeiError::XfrCreationAssetAmountError => {
                    "Invalid total amount per asset in non confidential asset transfer"
                  }
                  ZeiError::ElGamalVerificationError => {
                    "ElGamal Ciphertext not valid for proposed scalar message"
                  }
                  ZeiError::ElGamalDecryptionError => "ElGamal Ciphertext could not be decrypted",
                  ZeiError::InconsistentStructureError => "Zei Structure is inconsistent",
                  ZeiError::IdentityRevealVerifyError => {
                    "Verification error for confidential identity reveal proof"
                  }
                  ZeiError::AssetMixerVerificationError => {
                    "Verification error for asset mixing proof"
                  }
                  ZeiError::XfrNotSupported => "Transaction type not supported",
                  ZeiError::MerkleTreeVerificationError => {
                    "Invalid proof for merkle tree inclusion"
                  }
                  ZeiError::WhitelistVerificationError => "Invalid proof for whitelist inclusion",
                  ZeiError::WhitelistProveError => "Cannot build proof for whitelist",
                  ZeiError::SolvencyVerificationError => "Invalid proof for solvency",
                  ZeiError::SolvencyProveError => "Cannot build proof of solvency",
                  ZeiError::ZKProofVerificationError => "Invalid proof",
                  ZeiError::ZKProofBatchVerificationError => "Batch proof instance contains an error",
                  ZeiError::GroupSignatureTraceError => "Trace test did not match",
                  ZeiError::AssetTracingExtractionError => {
                    "Cannot extract correct data from tracing ciphertext"
                  }
                  ZeiError::IdentityTracingExtractionError => {
                    "Cannot extract identity attributes from tracing ciphertext"
                  }
                  ZeiError::AnonymousCredentialSignError =>{"The number of attributes passed as parameter differs from the number of attributes of the AC issuer public key."}
                  ZeiError::R1CSProofError => { "Could not create R1CSProof" }
<<<<<<< HEAD
                  ZeiError::BogusAssetTracerMemo => { "AssetTracerMemo decryption yields inconsistent data" }
=======
                  ZeiError::NoMemoInAssetTracerMemo => { "Cannot decrypt asset tracer memo, try brute force decoding" }
                  ZeiError::BogusAssetTracerMemo => { "AssetTracerMemo decryption yields inconsistent data, try brute force decoding" }
>>>>>>> 03ce7fe4
                })
  }
}

impl error::Error for ZeiError {
  fn description(&self) -> &str {
    match self {
      ZeiError::ArgumentVerificationError => "Proof(argument) not valid for statement",
      ZeiError::CommitmentInputError => "The number of messages to be committed is invalid",
      ZeiError::CommitmentVerificationError => "Commitment verification failed",
      ZeiError::DecompressElementError => "Could not decompress group Element",
      ZeiError::RangeProofProveError => {
        "Could not create range proof due to incorrect input or parameters"
      }
      ZeiError::RangeProofVerifyError => "Range proof invalid for input commitments or parameters",
      ZeiError::DeserializationError => "Could not deserialize object",
      ZeiError::SerializationError => "Could not serialize object",
      ZeiError::DecryptionError => "Could not decrypt message",
      ZeiError::IndexError => "Index out of bounds",
      ZeiError::ParameterError => "Unexpected parameter for method or function",
      ZeiError::SignatureError => "Signature verification failed",
      ZeiError::XfrVerifyAssetAmountError => {
        "Invalid total amount per asset in non confidential asset transfer"
      }
      ZeiError::XfrVerifyConfidentialAmountError => {
        "Invalid asset type in non confidential asset transfer"
      }
      ZeiError::XfrVerifyAssetTracingAssetAmountError => {
        "Asset Tracking error. Asset commitment and asset ciphertext do not match."
      }
      ZeiError::XfrVerifyAssetTracingIdentityError => {
        "Asset Tracking error. Identity reveal proof does not hold"
      }
      ZeiError::XfrVerifyAssetTracingEmptyProofError => {
        "Asset Tracking error. Tracked assets must contain asset tracking proof"
      }
      ZeiError::XfrVerifyConfidentialAssetError => {
        "Invalid asset type in non confidential asset transfer"
      }
      ZeiError::XfrCreationAssetAmountError => {
        "Invalid total amount per asset in non confidential asset transfer"
      }
      ZeiError::ElGamalVerificationError => {
        "ElGamal Ciphertext not valid for proposed scalar message"
      }
      ZeiError::ElGamalDecryptionError => "ElGamal Ciphertext could not be decrypted",
      ZeiError::InconsistentStructureError => "Zei Structure is inconsistent",
      ZeiError::IdentityRevealVerifyError => {
        "Verification error for confidential identity reveal proof"
      }
      ZeiError::AssetMixerVerificationError => "Verification error for asset mixing proof",
      ZeiError::XfrNotSupported => "Transaction type not supported",
      ZeiError::MerkleTreeVerificationError => "Invalid proof for merkle tree inclusion",
      ZeiError::WhitelistVerificationError => "Invalid proof for whitelist inclusion",
      ZeiError::WhitelistProveError => "Cannot build proof for whitelist",
      ZeiError::SolvencyVerificationError => "Invalid proof for solvency",
      ZeiError::SolvencyProveError => "Cannot build proof of solvency",
      ZeiError::ZKProofVerificationError => "Invalid proof",
      ZeiError::ZKProofBatchVerificationError => "Batch proof instance contains an error",
      ZeiError::GroupSignatureTraceError => "Trace test did not match",
      ZeiError::AssetTracingExtractionError => {
        "Cannot extract correct data from tracing ciphertext"
      },
      ZeiError::IdentityTracingExtractionError => {
        "Cannot extract identity attributes from tracing ciphertext"
      },
      ZeiError::AnonymousCredentialSignError => {"The number of attributes passed as parameter differs from the number of attributes of the AC issuer public key."},
      ZeiError::R1CSProofError =>{"Could not create R1CSProof"},
<<<<<<< HEAD
      ZeiError::BogusAssetTracerMemo => { "AssetTracerMemo decryption yields inconsistent data" }
=======
      ZeiError::NoMemoInAssetTracerMemo => { "Cannot decrypt asset tracer memo, try brute force decoding" }
      ZeiError::BogusAssetTracerMemo => { "AssetTracerMemo decryption yields inconsistent data, try brute force decoding" }
>>>>>>> 03ce7fe4
    }
  }
}

impl From<SignatureError> for ZeiError {
  fn from(_error: SignatureError) -> Self {
    ZeiError::SignatureError
  }
}<|MERGE_RESOLUTION|>--- conflicted
+++ resolved
@@ -40,10 +40,7 @@
   IdentityTracingExtractionError,
   AnonymousCredentialSignError,
   R1CSProofError,
-<<<<<<< HEAD
-=======
   NoMemoInAssetTracerMemo,
->>>>>>> 03ce7fe4
   BogusAssetTracerMemo,
 }
 
@@ -117,12 +114,8 @@
                   }
                   ZeiError::AnonymousCredentialSignError =>{"The number of attributes passed as parameter differs from the number of attributes of the AC issuer public key."}
                   ZeiError::R1CSProofError => { "Could not create R1CSProof" }
-<<<<<<< HEAD
-                  ZeiError::BogusAssetTracerMemo => { "AssetTracerMemo decryption yields inconsistent data" }
-=======
                   ZeiError::NoMemoInAssetTracerMemo => { "Cannot decrypt asset tracer memo, try brute force decoding" }
                   ZeiError::BogusAssetTracerMemo => { "AssetTracerMemo decryption yields inconsistent data, try brute force decoding" }
->>>>>>> 03ce7fe4
                 })
   }
 }
@@ -191,12 +184,8 @@
       },
       ZeiError::AnonymousCredentialSignError => {"The number of attributes passed as parameter differs from the number of attributes of the AC issuer public key."},
       ZeiError::R1CSProofError =>{"Could not create R1CSProof"},
-<<<<<<< HEAD
-      ZeiError::BogusAssetTracerMemo => { "AssetTracerMemo decryption yields inconsistent data" }
-=======
       ZeiError::NoMemoInAssetTracerMemo => { "Cannot decrypt asset tracer memo, try brute force decoding" }
       ZeiError::BogusAssetTracerMemo => { "AssetTracerMemo decryption yields inconsistent data, try brute force decoding" }
->>>>>>> 03ce7fe4
     }
   }
 }
