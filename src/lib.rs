--- conflicted
+++ resolved
@@ -6,7 +6,6 @@
 extern crate rand_04;
 extern crate pairing;
 extern crate rustc_serialize;
-extern crate blake2;
 extern crate bulletproofs;
 extern crate curve25519_dalek;
 extern crate ed25519_dalek;
@@ -21,22 +20,16 @@
 extern crate serde_json;
 extern crate sha2;
 extern crate sodiumoxide;
-<<<<<<< HEAD
 extern crate bn;
-=======
 extern crate digest;
->>>>>>> ac7282d6
 
 mod errors;
 mod setup;
 mod utils;
-<<<<<<< HEAD
 mod bn_pairing;
 mod bls12_381_pairing;
+mod algebra;
 
-=======
-mod algebra;
->>>>>>> ac7282d6
 
 pub mod bls12_381_credentials;
 pub mod bn_credentials;
