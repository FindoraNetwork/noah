//Zei: Confidential Payments for Accounts
#![feature(try_from)]
#![feature(try_trait)]
extern crate schnorr;
extern crate organism_utils;
extern crate bulletproofs;
extern crate rand;
extern crate blake2;
extern crate curve25519_dalek;
extern crate merlin;
#[macro_use] extern crate serde_derive;
extern crate serde;
extern crate serde_json;
extern crate num_bigint;
extern crate num_traits;

mod setup;
<<<<<<< HEAD
mod errors;
mod utils;
=======
mod constants;
>>>>>>> 96c906b0

pub mod errors;
pub mod serialization;
pub mod asset;
pub mod address;
pub mod account;
pub mod transaction;
pub mod solvency;

// TODO(jackson): Real C bindings for zei
use self::account::Account;
use rand::rngs::OsRng;

#[no_mangle]
pub extern fn test_function() -> f32 {
    let mut csprng: OsRng = OsRng::new().unwrap();
    let _asset_type = "bank1_usd";  
    Account::new(&mut csprng);
    42.0
}
<|MERGE_RESOLUTION|>--- conflicted
+++ resolved
@@ -15,14 +15,10 @@
 extern crate num_traits;
 
 mod setup;
-<<<<<<< HEAD
 mod errors;
 mod utils;
-=======
 mod constants;
->>>>>>> 96c906b0
 
-pub mod errors;
 pub mod serialization;
 pub mod asset;
 pub mod address;
@@ -37,7 +33,6 @@
 #[no_mangle]
 pub extern fn test_function() -> f32 {
     let mut csprng: OsRng = OsRng::new().unwrap();
-    let _asset_type = "bank1_usd";  
     Account::new(&mut csprng);
     42.0
 }
