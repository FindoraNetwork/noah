<<<<<<< HEAD
use crate::basic_crypto::elgamal::{elgamal_encrypt, ElGamalCiphertext, ElGamalPublicKey};
use crate::basic_crypto::hybrid_encryption::{hybrid_decrypt, hybrid_encrypt, ZeiHybridCipher};
use crate::basic_crypto::signatures::{
    sign_multisig, verify_multisig, XfrKeyPair, XfrMultiSig, XfrPublicKey, XfrSecretKey,
};
use crate::errors::ZeiError;
use crate::proofs::chaum_pedersen::{
    chaum_pedersen_prove_multiple_eq, chaum_pedersen_verify_multiple_eq, ChaumPedersenProofX,
};
use crate::proofs::pedersen_elgamal::{
    pedersen_elgamal_eq_prove, pedersen_elgamal_eq_verify, PedersenElGamalEqProof,
};
use crate::setup::{PublicParams, BULLET_PROOF_RANGE, MAX_PARTY_NUMBER};
use crate::utils::{
    min_greater_equal_power_of_two, u64_to_bigendian_u8array, u64_to_u32_pair,
    u8_bigendian_slice_to_u128, u8_bigendian_slice_to_u64,
};
use bulletproofs::{PedersenGens, RangeProof};
use core::borrow::Borrow;
use curve25519_dalek::constants::ED25519_BASEPOINT_POINT;
use curve25519_dalek::edwards::{CompressedEdwardsY, EdwardsPoint};
=======
use bulletproofs::{RangeProof, PedersenGens};
use crate::algebra::groups::{Group, Scalar as ScalarTrait};
use crate::algebra::bls12_381::{BLSG1, BLSG2, BLSScalar, BLSGt};
use crate::basic_crypto::elgamal::{ElGamalPublicKey, ElGamalCiphertext, elgamal_encrypt};
use crate::basic_crypto::hybrid_encryption::{ZeiHybridCipher, hybrid_encrypt, hybrid_decrypt};
use crate::basic_crypto::signatures::{XfrPublicKey, XfrKeyPair, XfrSecretKey, XfrMultiSig, sign_multisig, verify_multisig};
use crate::credentials::{AttrsRevealProof};
use crate::errors::ZeiError;
use crate::proofs::chaum_pedersen::{ChaumPedersenProofX, chaum_pedersen_prove_multiple_eq, chaum_pedersen_verify_multiple_eq};
use crate::proofs::identity::{PoKAttrs, pok_attrs_prove, pok_attrs_verify};
use crate::proofs::pedersen_elgamal::{PedersenElGamalEqProof, pedersen_elgamal_eq_prove, pedersen_elgamal_eq_verify};
use crate::setup::{PublicParams, BULLET_PROOF_RANGE, MAX_PARTY_NUMBER};
use crate::utils::{u8_bigendian_slice_to_u128, min_greater_equal_power_of_two, u8_bigendian_slice_to_u64, u64_to_bigendian_u8array, u64_to_u32_pair};
use core::borrow::Borrow;
use curve25519_dalek::constants::ED25519_BASEPOINT_POINT;
use curve25519_dalek::edwards::{EdwardsPoint, CompressedEdwardsY};
>>>>>>> e5bd2666
use curve25519_dalek::ristretto::{CompressedRistretto, RistrettoPoint};
use curve25519_dalek::scalar::Scalar;
use curve25519_dalek::traits::Identity;
use itertools::Itertools;
use merlin::Transcript;
use rand::{CryptoRng, Rng};
use serde::ser::Serialize;
<<<<<<< HEAD
use sha2::{Digest, Sha512};
=======
use sha2::{Sha512, Digest};
>>>>>>> e5bd2666

const POW_2_32: u64 = 0xFFFFFFFFu64 + 1;
type AssetType = [u8; 16];

/// I represent a transfer note
#[derive(Serialize, Deserialize, Debug, PartialEq, Eq)]
pub struct XfrNote {
    pub(crate) body: XfrBody,
    pub(crate) multisig: XfrMultiSig,
}

impl XfrNote {
    pub fn outputs_iter(&self) -> std::slice::Iter<BlindAssetRecord> {
        self.body.outputs.iter()
    }
}

/// I am the body of a transfer note
#[derive(Serialize, Deserialize, Debug, PartialEq, Eq)]
pub struct XfrBody {
    pub(crate) inputs: Vec<BlindAssetRecord>,
    pub(crate) outputs: Vec<BlindAssetRecord>,
    pub(crate) proofs: XfrProofs,
}

type EGPubKey = ElGamalPublicKey<RistrettoPoint>;
type EGPubKeyId = ElGamalPublicKey<BLSG1>;
type EGCText = ElGamalCiphertext<RistrettoPoint>;

/// I'm a bundle of public keys for the asset issuer
#[derive(Clone, Serialize, Deserialize, Debug, PartialEq, Eq)]
pub struct AssetIssuerPubKeys {
    eg_ristretto_pub_key: EGPubKey,
    eg_blsg1_pub_key: EGPubKeyId,

}
/// I represent an Asset Record as presented in the public ledger.
#[derive(Clone, Serialize, Deserialize, Debug, PartialEq, Eq)]
pub struct BlindAssetRecord {
    // amount is a 64 bit positive integer expressed in base 2^32 in confidential transaction
    // commitments and ciphertext
    pub(crate) issuer_public_key: Option<AssetIssuerPubKeys>, //None if issuer tracking is not required
    pub(crate) issuer_lock_amount: Option<(EGCText, EGCText)>, //None if issuer tracking not required or amount is not confidential
    pub(crate) issuer_lock_type: Option<EGCText>,
    pub(crate) amount_commitments: Option<(CompressedRistretto, CompressedRistretto)>, //None if not confidential transfer
    //pub(crate) issuer_lock_id: Option<(ElGamalCiphertext, ElGamalCiphertext)>, TODO
    pub(crate) amount: Option<u64>, // None if confidential transfers
    pub(crate) asset_type: Option<AssetType>, // None if confidential asset
    //#[serde(with = "serialization::zei_obj_serde")]
    pub(crate) public_key: XfrPublicKey, // ownership address
    //#[serde(with = "serialization::option_bytes")]
    pub(crate) asset_type_commitment: Option<CompressedRistretto>, //Noe if not confidential asset
    //#[serde(with = "serialization::zei_obj_serde")]
    pub(crate) blind_share: CompressedEdwardsY, // Used by pukey holder to derive blinding factors
    pub(crate) lock_amount: Option<ZeiHybridCipher>, // If confidential transfer lock the amount to the pubkey in asset_record
    pub(crate) lock_type: Option<ZeiHybridCipher>, // If confidential type lock the type to the public key in asset_record
}

/// I'm a BlindAssetRecors with revealed commitment openings.
pub struct OpenAssetRecord {
    pub(crate) asset_record: BlindAssetRecord, //TODO have a reference here, and lifetime parameter. We will avoid copying info unnecessarily.
    pub(crate) amount: u64,
    pub(crate) amount_blinds: (Scalar, Scalar),
    pub(crate) asset_type: AssetType,
    pub(crate) type_blind: Scalar,
}

impl OpenAssetRecord {
    pub fn get_asset_type(&self) -> &AssetType {
        &self.asset_type
    }
    pub fn get_amount(&self) -> &u64 {
        &self.amount
    }
    pub fn get_pub_key(&self) -> &XfrPublicKey {
        &self.asset_record.public_key
    }
}

/// I'am a plaintext asset record, used to indicate output information when creating a transfer note
pub struct AssetRecord {
    pub(crate) amount: u64,
    pub(crate) asset_type: AssetType,
    pub(crate) public_key: XfrPublicKey, // ownership address
}

impl AssetRecord {
    pub fn new(
        amount: u64,
        asset_type: AssetType,
        public_key: XfrPublicKey,
    ) -> Result<AssetRecord, ZeiError> {
        Ok(AssetRecord {
            amount,
            asset_type,
            public_key,
        })
    }
}

/// I contain the proofs of a transfer note
#[derive(Serialize, Deserialize, Debug)]
pub struct XfrProofs {
    //#[serde(with = "serialization::option_bytes")]
    pub(crate) range_proof: Option<XfrRangeProof>,
    //#[serde(with = "serialization::option_bytes")]
    pub(crate) asset_proof: Option<ChaumPedersenProofX>,
    pub(crate) asset_tracking_proof: Vec<Option<AssetTrackingProof>>,
}

#[derive(Serialize, Deserialize, Debug)]
pub struct XfrRangeProof {
    range_proof: RangeProof,
    xfr_diff_commitment_low: CompressedRistretto, //lower 32 bits transfer amount difference commitment
    xfr_diff_commitment_high: CompressedRistretto, //lower 32 bits transfer amount difference commitment
}

#[derive(Clone, Serialize, Deserialize, Debug, PartialEq, Eq)]
pub struct AssetTrackingProof {
    pub(crate) amount_proof: Option<(PedersenElGamalEqProof, PedersenElGamalEqProof)>, // None if confidential amount flag is off. Otherwise, value proves that decryption of issuer_lock_amount yields the same as value committed in amount_commitment in BlindAssetRecord output
    pub(crate) asset_type_proof: Option<PedersenElGamalEqProof>, //None if confidential asset_type is off. Otherwise, value proves that decryption of issuer_lock_amount yields the same as value committed in amount_commitment in BlindAssetRecord output
<<<<<<< HEAD
                                                                 //pub(crate) identity_proof: Option<?> //None if asset policy does not require identity tracking. Otherwise, value proves that ElGamal ciphertext encrypts the identity of the output address owner
=======
    pub(crate) identity_proof: Option<ConfIdReveal> //None if asset policy does not require identity tracking. Otherwise, value proves that ElGamal ciphertexts encrypts encrypts attributes that satisfy an credential verification
}

#[derive(Clone, Serialize, Deserialize, Debug, PartialEq, Eq)]
pub struct IdRevealPolicy{
    pub cred_issuer_pub_key: crate::credentials::IssuerPublicKey<BLSG1, BLSG2>,
    pub bitmap: Vec<bool>,
>>>>>>> e5bd2666
}

impl PartialEq for XfrRangeProof {
    fn eq(&self, other: &XfrRangeProof) -> bool {
        self.range_proof.to_bytes() == other.range_proof.to_bytes()
            && self.xfr_diff_commitment_low == other.xfr_diff_commitment_low
            && self.xfr_diff_commitment_high == other.xfr_diff_commitment_high
    }
}

impl Eq for XfrRangeProof {}

impl PartialEq for XfrProofs {
    fn eq(&self, other: &XfrProofs) -> bool {
        self.range_proof == other.range_proof && self.asset_proof == other.asset_proof
    }
}

impl Eq for XfrProofs {}

/// I Create a XfrNote from list of opened asset records inputs and asset record outputs
pub fn gen_xfr_note<R: CryptoRng + Rng>(
    prng: &mut R,
    inputs: &[OpenAssetRecord],
    outputs: &[AssetRecord],
    input_keys: &[XfrKeyPair],
<<<<<<< HEAD
) -> Result<XfrNote, ZeiError> {
=======
    identity_proofs: &[Option<ConfIdReveal>],
) -> Result<XfrNote, ZeiError>
{
>>>>>>> e5bd2666
    let confidential_amount = inputs[0].asset_record.amount.is_none();
    let confidential_asset = inputs[0].asset_record.asset_type.is_none();
    let issuer_pk = &inputs[0].asset_record.issuer_public_key;
    let pc_gens = PedersenGens::default();

    let open_outputs: Vec<OpenAssetRecord> = outputs
        .iter()
        .map(|x| {
            build_open_asset_record(
                prng,
                &pc_gens,
                x,
                confidential_amount,
                confidential_asset,
                issuer_pk,
            )
        })
        .collect();

    // do amount handling
    if !check_amounts(inputs, open_outputs.as_slice()) {
        return Err(ZeiError::XfrCreationAmountError);
    }
    let xfr_range_proof = match confidential_amount {
        true => Some(range_proof(inputs, open_outputs.as_slice())?),
        false => None,
    };

    // do asset handling
    if !check_assets(inputs, open_outputs.as_slice()) {
        return Err(ZeiError::XfrCreationAssetError);
    }
    let xfr_asset_proof = match confidential_asset {
        true => Some(asset_proof(
            prng,
            &pc_gens,
            inputs,
            open_outputs.as_slice(),
        )?),
        false => None,
    };

    //do tracking proofs
<<<<<<< HEAD
    let xfr_tracking_proof = tracking_proofs(prng, open_outputs.as_slice())?;
=======
    let xfr_tracking_proof =
        tracking_proofs(prng, open_outputs.as_slice(), identity_proofs)?;
>>>>>>> e5bd2666

    let mut xfr_inputs = vec![];
    for x in inputs {
        xfr_inputs.push(x.asset_record.clone())
    }

    let mut xfr_outputs = vec![];
    for x in open_outputs {
        xfr_outputs.push(x.asset_record.clone())
    }

    let xfr_proofs = XfrProofs {
        range_proof: xfr_range_proof,
        asset_proof: xfr_asset_proof,
        asset_tracking_proof: xfr_tracking_proof,
    };

    let body = XfrBody {
        inputs: xfr_inputs,
        outputs: xfr_outputs,
        proofs: xfr_proofs,
    };

    let multisig = compute_transfer_multisig(&body, input_keys)?;

    Ok(XfrNote { body, multisig })
}

/// I compute a range proof for confidential amount transfers.
/// The proof guarantees that output amounts and difference between total input
/// and total output are in the range [0,2^{64} - 1]
fn range_proof(
    inputs: &[OpenAssetRecord],
    outputs: &[OpenAssetRecord],
) -> Result<XfrRangeProof, ZeiError> {
    let num_output = outputs.len();
    let upper_power2 = min_greater_equal_power_of_two((2 * num_output + 2) as u32) as usize;
    if upper_power2 > MAX_PARTY_NUMBER {
        return Err(ZeiError::RangeProofProveError);
    }

    let pow2_32 = Scalar::from(POW_2_32);
    let mut params = PublicParams::new();

    //build values vector (out amounts + amount difference)
    let in_amounts: Vec<u64> = inputs.iter().map(|x| x.amount).collect();
    let out_amounts: Vec<u64> = outputs.iter().map(|x| x.amount).collect();
    let in_total = in_amounts.iter().sum::<u64>();
    let out_total = out_amounts.iter().sum::<u64>();
    let xfr_diff = if in_total >= out_total {
        in_total - out_total
    } else {
        return Err(ZeiError::RangeProofProveError);
    };
    let mut values = Vec::with_capacity(out_amounts.len() + 1);
    for x in out_amounts {
        let (lower, higher) = u64_to_u32_pair(x);
        values.push(lower as u64);
        values.push(higher as u64);
    }
    let (diff_low, diff_high) = u64_to_u32_pair(xfr_diff);
    values.push(diff_low as u64);
    values.push(diff_high as u64);
    for _ in values.len()..upper_power2 {
        values.push(0u64);
    }

    //build blinding vectors (out blindings + blindings difference)
    let in_blind_low: Vec<Scalar> = inputs.iter().map(|x| x.amount_blinds.0).collect();
    let in_blind_high: Vec<Scalar> = inputs.iter().map(|x| x.amount_blinds.1).collect();
    let out_blind_low: Vec<Scalar> = outputs.iter().map(|x| x.amount_blinds.0).collect();
    let out_blind_high: Vec<Scalar> = outputs.iter().map(|x| x.amount_blinds.1).collect();

    let mut in_blind_sum = Scalar::zero();
    for (blind_low, blind_high) in in_blind_low.iter().zip(in_blind_high.iter()) {
        in_blind_sum = in_blind_sum + (blind_low + blind_high * pow2_32); //2^32
    }
    let mut range_proof_blinds = Vec::with_capacity(upper_power2);
    let mut out_blind_sum = Scalar::zero();
    for (blind_low, blind_high) in out_blind_low.iter().zip(out_blind_high.iter()) {
        range_proof_blinds.push(blind_low.clone());
        range_proof_blinds.push(blind_high.clone());
        out_blind_sum = out_blind_sum + (blind_low + blind_high * pow2_32); //2^32
    }

    let xfr_blind_diff = in_blind_sum - out_blind_sum;
    let xfr_blind_diff_high = xfr_blind_diff * pow2_32.invert();
    let xfr_blind_diff_low = xfr_blind_diff - xfr_blind_diff_high * pow2_32;
    range_proof_blinds.push(xfr_blind_diff_low);
    range_proof_blinds.push(xfr_blind_diff_high);
    for _ in range_proof_blinds.len()..upper_power2 {
        range_proof_blinds.push(Scalar::default());
    }

    let (range_proof, coms) = RangeProof::prove_multiple(
        &params.bp_gens,
        &params.pc_gens,
        &mut params.transcript,
        values.as_slice(),
        range_proof_blinds.as_slice(),
        BULLET_PROOF_RANGE,
    )
    .map_err(|_| ZeiError::RangeProofProveError)?;

    let diff_com_low = coms[2 * num_output];
    let diff_com_high = coms[2 * num_output + 1];
    Ok(XfrRangeProof {
        range_proof,
        xfr_diff_commitment_low: diff_com_low,
        xfr_diff_commitment_high: diff_com_high,
    })
}

/// I compute asset equality proof for confidential asset transfers
fn asset_proof<R: CryptoRng + Rng>(
    prng: &mut R,
    pc_gens: &PedersenGens,
    inputs: &[OpenAssetRecord],
    open_outputs: &[OpenAssetRecord],
) -> Result<ChaumPedersenProofX, ZeiError> {
    let asset = inputs[0].asset_type;
    let asset_scalar = Scalar::from(u8_bigendian_slice_to_u128(&asset[..]));

    let mut asset_coms = vec![];
    let mut asset_blinds = vec![];

    for x in inputs.iter() {
        asset_coms.push(
            x.asset_record
                .asset_type_commitment
                .unwrap()
                .decompress()
                .unwrap(),
        );
        asset_blinds.push(x.type_blind);
    }
    for x in open_outputs.iter() {
        asset_coms.push(
            x.asset_record
                .asset_type_commitment
                .unwrap()
                .decompress()
                .unwrap(),
        );
        asset_blinds.push(x.type_blind);
    }

    let proof = chaum_pedersen_prove_multiple_eq(
        prng,
        pc_gens,
        &asset_scalar,
        asset_coms.as_slice(),
        asset_blinds.as_slice(),
    )?;

    Ok(proof)
}

fn tracking_proofs<R: CryptoRng + Rng>(
    prng: &mut R,
<<<<<<< HEAD
    outputs: &[OpenAssetRecord],
) -> Result<Vec<(Option<AssetTrackingProof>)>, ZeiError> {
    let mut v = vec![];
    for output in outputs {
        match output.asset_record.issuer_public_key.as_ref() {
=======
    outputs:&[OpenAssetRecord],
    identity_proofs: &[Option<ConfIdReveal>],
)->Result<Vec<(Option<AssetTrackingProof>)>, ZeiError>{
    let mut v = vec![];
    for (output, identity_proof) in outputs.iter().zip(identity_proofs.iter()) {
        match output.asset_record.issuer_public_key.as_ref(){
>>>>>>> e5bd2666
            None => v.push(None),
            Some(public_key) => {
                let mut asset_type_proof = None;
                let mut amount_proof = None;
                //do asset
                if output.asset_record.asset_type_commitment.is_some() {
                    let asset_blind = &output.type_blind;
                    let asset_scalar =
                        Scalar::from(u8_bigendian_slice_to_u128(&output.asset_type[..]));
                    let asset_com = output
                        .asset_record
                        .asset_type_commitment
                        .as_ref()
                        .ok_or(ZeiError::InconsistentStructureError)?;
                    let asset_ctext = output
                        .asset_record
                        .issuer_lock_type
                        .as_ref()
                        .ok_or(ZeiError::InconsistentStructureError)?;
                    asset_type_proof = Some(pedersen_elgamal_eq_prove(
                        prng,
                        &asset_scalar,
                        asset_blind,
                        &public_key.eg_ristretto_pub_key,
                        asset_ctext,
                        &asset_com.decompress().unwrap(),
                    ));
                }
                if output.asset_record.amount_commitments.is_some() {
                    let (amount_low, amount_high) = u64_to_u32_pair(output.amount);
                    let ctexts = output
                        .asset_record
                        .issuer_lock_amount
                        .as_ref()
                        .ok_or(ZeiError::InconsistentStructureError)?;
                    let commitments = output
                        .asset_record
                        .amount_commitments
                        .as_ref()
                        .ok_or(ZeiError::InconsistentStructureError)?;
                    let proof_low = pedersen_elgamal_eq_prove(
                        prng,
                        &Scalar::from(amount_low),
                        &output.amount_blinds.0,
                        &public_key.eg_ristretto_pub_key,
                        &ctexts.0,
                        &commitments.0.decompress().unwrap(),
                    );
                    let proof_high = pedersen_elgamal_eq_prove(
                        prng,
                        &Scalar::from(amount_high),
                        &output.amount_blinds.1,
                        &public_key.eg_ristretto_pub_key,
                        &ctexts.1,
                        &commitments.1.decompress().unwrap(),
                    );
                    amount_proof = Some((proof_low, proof_high));
                }
                //TODO do identity
                v.push(Some(AssetTrackingProof {
                    amount_proof,
                    asset_type_proof,
<<<<<<< HEAD
                }));
=======
                    identity_proof: identity_proof.clone() }));
            //    }));
>>>>>>> e5bd2666
            }
        }
    }

    Ok(v)
}

/// I check that total input amount is greater or equal than total output amount
/// I return false only if output is greater than input
fn check_amounts(inputs: &[OpenAssetRecord], outputs: &[OpenAssetRecord]) -> bool {
    let in_amounts: Vec<u64> = inputs.iter().map(|x| x.amount).collect();
    let out_amounts: Vec<u64> = outputs.iter().map(|x| x.amount).collect();

    if out_amounts.iter().sum::<u64>() > in_amounts.iter().sum::<u64>() {
        return false;
    }
    true
}

/// I check that asset types are all equal
/// I return false only if output is greater than input
fn check_assets(inputs: &[OpenAssetRecord], outputs: &[OpenAssetRecord]) -> bool {
    let mut list = vec![];
    for x in inputs.iter() {
        list.push(x.asset_type);
    }
    for x in outputs.iter() {
        list.push(x.asset_type);
    }
    list.iter().all_equal()
}

/// I compute a multisignature over the transfer's body
fn compute_transfer_multisig(body: &XfrBody, keys: &[XfrKeyPair]) -> Result<XfrMultiSig, ZeiError> {
    let mut vec = vec![];
    body.serialize(&mut rmp_serde::Serializer::new(&mut vec))?;
    Ok(sign_multisig(keys, vec.as_slice()))
}

/// I verify the transfer multisignature over the its body
fn verify_transfer_multisig(xfr_note: &XfrNote) -> Result<(), ZeiError> {
    let mut vec = vec![];
    xfr_note
        .body
        .serialize(&mut rmp_serde::Serializer::new(&mut vec))?;
    let mut public_keys = vec![];
    for x in xfr_note.body.inputs.iter() {
        public_keys.push(x.public_key)
    }
    verify_multisig(public_keys.as_slice(), vec.as_slice(), &xfr_note.multisig)
}

/// I verify a transfer note
<<<<<<< HEAD
pub fn verify_xfr_note(xfr_note: &XfrNote) -> Result<(), ZeiError> {
=======
pub fn verify_xfr_note(xfr_note: &XfrNote, id_reveal_policies: &[Option<IdRevealPolicy>]) -> Result<(), ZeiError>{
>>>>>>> e5bd2666
    // 1. verify signature
    verify_transfer_multisig(&xfr_note)?;

    //2. verify amounts
    let confidential_amount = xfr_note.body.inputs[0].amount_commitments.is_some();
    match confidential_amount {
        true => verify_confidential_amount(&xfr_note.body)?,
        false => verify_plain_amounts(&xfr_note.body)?,
    }

    //3. Verify assets
    //TODO future version will handle several assets in a transfer
    let confidential_asset = xfr_note.body.inputs[0].asset_type_commitment.is_some();
    match confidential_asset {
        true => verify_confidential_asset(&xfr_note.body)?,
        false => verify_plain_asset(&xfr_note.body)?,
    }
    //4. Verify issuer asset tracing
<<<<<<< HEAD
    verify_issuer_tracking_proof(&xfr_note.body)
=======
    verify_issuer_tracking_proof(&xfr_note.body, id_reveal_policies)

>>>>>>> e5bd2666
}

fn verify_confidential_amount(xfr_body: &XfrBody) -> Result<(), ZeiError> {
    let num_output = xfr_body.outputs.len();
    let upper_power2 = min_greater_equal_power_of_two((2 * num_output + 2) as u32) as usize;
    if upper_power2 > MAX_PARTY_NUMBER {
        return Err(ZeiError::XfrVerifyConfidentialAmountError);
    }
    let pow2_32 = Scalar::from(POW_2_32);
    let params = PublicParams::new();
    let mut transcript = Transcript::new(b"Zei Range Proof");
    let range_proof = xfr_body
        .proofs
        .range_proof
        .as_ref()
        .ok_or(ZeiError::InconsistentStructureError)?;

    // 1. verify proof commitment to transfer's input - output amounts match proof commitments
    let mut total_input_com = RistrettoPoint::identity();
    for bar in xfr_body.inputs.iter() {
        let coms = bar
            .amount_commitments
            .as_ref()
            .ok_or(ZeiError::InconsistentStructureError)?;
        let com_low = (coms.0)
            .decompress()
            .ok_or(ZeiError::DecompressElementError)?;
        let com_high = (coms.1)
            .decompress()
            .ok_or(ZeiError::DecompressElementError)?;
        total_input_com += com_low + com_high * pow2_32;
    }

    let mut total_output_com = RistrettoPoint::identity();
    let mut range_coms: Vec<CompressedRistretto> = Vec::with_capacity(2 * num_output + 2);
    for bar in xfr_body.outputs.iter() {
        let coms = bar
            .amount_commitments
            .as_ref()
            .ok_or(ZeiError::InconsistentStructureError)?;
        let com_low = (coms.0)
            .decompress()
            .ok_or(ZeiError::DecompressElementError)?;
        let com_high = (coms.1)
            .decompress()
            .ok_or(ZeiError::DecompressElementError)?;
        total_output_com += com_low + com_high * pow2_32;

        range_coms.push(coms.0);
        range_coms.push(coms.1);
        //output_com.push(com_low + com_high * Scalar::from(0xFFFFFFFF as u64 + 1));
    }
    let derived_xfr_diff_com = total_input_com - total_output_com;

    let proof_xfr_com_low = range_proof
        .xfr_diff_commitment_low
        .decompress()
        .ok_or(ZeiError::DecompressElementError)?;
    let proof_xfr_com_high = range_proof
        .xfr_diff_commitment_high
        .decompress()
        .ok_or(ZeiError::DecompressElementError)?;
    let proof_xfr_com_diff = proof_xfr_com_low + proof_xfr_com_high * pow2_32;

    if derived_xfr_diff_com.compress() != proof_xfr_com_diff.compress() {
        return Err(ZeiError::XfrVerifyConfidentialAmountError);
    }

    //2 verify range proof
    range_coms.push(range_proof.xfr_diff_commitment_low);
    range_coms.push(range_proof.xfr_diff_commitment_high);

    for _ in range_coms.len()..upper_power2 {
        range_coms.push(CompressedRistretto::identity());
    }

    xfr_body
        .proofs
        .range_proof
        .as_ref()
        .unwrap()
        .range_proof
        .verify_multiple(
            &params.bp_gens,
            &params.pc_gens,
            &mut transcript,
            range_coms.as_slice(),
            BULLET_PROOF_RANGE,
        )
        .map_err(|_| ZeiError::XfrVerifyConfidentialAmountError)
}

fn verify_plain_amounts(xfr_body: &XfrBody) -> Result<(), ZeiError> {
    let in_amount: Vec<u64> = xfr_body.inputs.iter().map(|x| x.amount.unwrap()).collect();
    let out_amount: Vec<u64> = xfr_body.outputs.iter().map(|x| x.amount.unwrap()).collect();
    if in_amount.into_iter().sum::<u64>() < out_amount.into_iter().sum::<u64>() {
        return Err(ZeiError::XfrVerifyAmountError);
    }
    Ok(())
}

fn verify_confidential_asset(xfr_body: &XfrBody) -> Result<(), ZeiError> {
    let pc_gens = PedersenGens::default();
    let mut asset_commitments: Vec<RistrettoPoint> = xfr_body
        .inputs
        .iter()
        .map(|x| x.asset_type_commitment.unwrap().decompress().unwrap())
        .collect();

    let out_asset_commitments: Vec<RistrettoPoint> = xfr_body
        .outputs
        .iter()
        .map(|x| x.asset_type_commitment.unwrap().decompress().unwrap())
        .collect();

    asset_commitments.extend(out_asset_commitments.iter());

    let proof = xfr_body.proofs.asset_proof.borrow().as_ref().unwrap();

    match chaum_pedersen_verify_multiple_eq(&pc_gens, asset_commitments.as_slice(), proof)? {
        true => Ok(()),
        false => Err(ZeiError::XfrVerifyConfidentialAssetError),
    }
}

fn verify_plain_asset(xfr_body: &XfrBody) -> Result<(), ZeiError> {
    let mut list = vec![];
    for x in xfr_body.inputs.iter() {
        list.push(x.asset_type.unwrap());
    }
    for x in xfr_body.outputs.iter() {
        list.push(x.asset_type.unwrap());
    }

    match list.iter().all_equal() {
        true => Ok(()),
        false => Err(ZeiError::XfrVerifyAssetError),
    }
}

<<<<<<< HEAD
fn verify_issuer_tracking_proof(xfr_body: &XfrBody) -> Result<(), ZeiError> {
=======
fn verify_issuer_tracking_proof(xfr_body: &XfrBody, attribute_reveal_policies: &[Option<IdRevealPolicy>]) -> Result<(), ZeiError>{

>>>>>>> e5bd2666
    match xfr_body.inputs[0].issuer_public_key.as_ref() {
        None => Ok(()), //no asset tracing required
        Some(issuer_pk) => {
            let conf_asset = xfr_body.inputs[0].asset_type.is_none();
            let conf_amount = xfr_body.inputs[0].amount.is_none();

<<<<<<< HEAD
            for (proof, asset_record) in xfr_body
                .proofs
                .asset_tracking_proof
                .iter()
                .zip(xfr_body.outputs.iter())
            {
=======
            for ((proof, asset_record),attr_reveal_policy) in
                xfr_body.proofs.asset_tracking_proof.iter().zip(xfr_body.outputs.iter()).zip(attribute_reveal_policies) {
>>>>>>> e5bd2666
                if proof.is_none() {
                    return Err(ZeiError::XfrVerifyIssuerTrackingAssetTypeError);
                }
                if conf_asset {
<<<<<<< HEAD
                    let ctext = asset_record
                        .issuer_lock_type
                        .as_ref()
                        .ok_or(ZeiError::InconsistentStructureError)?;
                    let commitment = asset_record
                        .asset_type_commitment
                        .as_ref()
                        .ok_or(ZeiError::InconsistentStructureError)?;
                    let asset_proof = proof
                        .as_ref()
                        .unwrap()
                        .asset_type_proof
                        .as_ref()
                        .ok_or(ZeiError::InconsistentStructureError)?;
                    pedersen_elgamal_eq_verify(
                        issuer_pk,
                        ctext,
                        &commitment.decompress().unwrap(),
                        asset_proof,
                    )
                    .map_err(|_| ZeiError::XfrVerifyIssuerTrackingAssetTypeError)?;
                }
                if conf_amount {
                    let ctext = asset_record
                        .issuer_lock_amount
                        .as_ref()
                        .ok_or(ZeiError::InconsistentStructureError)?;
                    let commitment = asset_record
                        .amount_commitments
                        .as_ref()
                        .ok_or(ZeiError::InconsistentStructureError)?;
                    let amount_proof = proof
                        .as_ref()
                        .unwrap()
                        .amount_proof
                        .as_ref()
                        .ok_or(ZeiError::InconsistentStructureError)?;
                    pedersen_elgamal_eq_verify(
                        issuer_pk,
                        &ctext.0,
                        &commitment.0.decompress().unwrap(),
                        &amount_proof.0,
                    )
                    .map_err(|_| ZeiError::XfrVerifyIssuerTrackingAmountError)?;
                    pedersen_elgamal_eq_verify(
                        issuer_pk,
                        &ctext.1,
                        &commitment.1.decompress().unwrap(),
                        &amount_proof.1,
                    )
                    .map_err(|_| ZeiError::XfrVerifyIssuerTrackingAmountError)?;
=======
                    let ctext = asset_record.issuer_lock_type.as_ref().
                        ok_or(ZeiError::InconsistentStructureError)?;
                    let commitment = asset_record.asset_type_commitment.as_ref().
                        ok_or(ZeiError::InconsistentStructureError)?;
                    let asset_proof = proof.as_ref().unwrap().asset_type_proof.
                        as_ref().ok_or(ZeiError::InconsistentStructureError)?;
                    pedersen_elgamal_eq_verify(&issuer_pk.eg_ristretto_pub_key, ctext, &commitment.decompress().unwrap(), asset_proof).
                        map_err(|_| ZeiError::XfrVerifyIssuerTrackingAssetTypeError)?;
                }
                if conf_amount {
                    let ctext = asset_record.issuer_lock_amount.as_ref().
                        ok_or(ZeiError::InconsistentStructureError)?;
                    let commitment = asset_record.amount_commitments.as_ref().
                        ok_or(ZeiError::InconsistentStructureError)?;
                    let amount_proof = proof.as_ref().unwrap().amount_proof.
                        as_ref().ok_or(ZeiError::InconsistentStructureError)?;
                    pedersen_elgamal_eq_verify(&issuer_pk.eg_ristretto_pub_key, &ctext.0, &commitment.0.decompress().unwrap(), &amount_proof.0).
                        map_err(|_| ZeiError::XfrVerifyIssuerTrackingAmountError)?;
                    pedersen_elgamal_eq_verify(&issuer_pk.eg_ristretto_pub_key, &ctext.1, &commitment.1.decompress().unwrap(), &amount_proof.1).
                        map_err(|_| ZeiError::XfrVerifyIssuerTrackingAmountError)?;
>>>>>>> e5bd2666
                }
                match attr_reveal_policy{
                    None => {},
                    Some(policy) => {
                        verify_attribute_reveal_policy(&issuer_pk.eg_blsg1_pub_key, proof, policy).map_err(|_| ZeiError::XfrVerifyIssuerTrackingIdentityError)?;
                    }
                }
            }
            Ok(())
        }
    }
}

fn verify_attribute_reveal_policy(
    asset_issuer_pk: &ElGamalPublicKey<BLSG1>,
    option_proof: &Option<AssetTrackingProof>,
    policy: &IdRevealPolicy) -> Result<(), ZeiError>
{
    match option_proof{
        None => return Err(ZeiError::InconsistentStructureError),
        Some(asset_tracking_proof) => {
            match asset_tracking_proof.identity_proof.as_ref(){
                None => return Err(ZeiError::XfrVerifyIssuerTrackingIdentityError),
                Some(identity_proof) => {
                    verify_conf_id_reveal(
                        &identity_proof,
                        asset_issuer_pk,
                        policy,
                    )
                }
            }
        }
    }
}

// BLS12_381 implementation of confidential identity reveal protocol
#[derive(Clone, Debug, Eq, PartialEq, Serialize, Deserialize)]
pub struct ConfIdReveal{
    ctexts: Vec<ElGamalCiphertext<BLSG1>>,
    attr_reveal_proof: AttrsRevealProof<BLSG1, BLSG2, BLSScalar>,
    pok_attrs: PoKAttrs<BLSG1, BLSG2, BLSScalar>,
}

pub fn create_conf_id_reveal<R: Rng + CryptoRng>(
    prng: &mut R,
    attrs: &[BLSScalar],
    policy: &IdRevealPolicy,
    attr_reveal_proof: &AttrsRevealProof<BLSG1, BLSG2, BLSScalar>,
    asset_issuer_public_key: &ElGamalPublicKey<BLSG1>,
)
    -> Result<ConfIdReveal, ZeiError>
{
    let mut ctexts = vec![];
    let mut rands = vec![];
    let base = BLSG1::get_base();
    let mut revealed_attrs = vec![];
    for (attr,b) in attrs.iter().zip(policy.bitmap.iter()){
        if *b {
            let r = BLSScalar::random_scalar(prng);
            let ctext = elgamal_encrypt::<BLSG1>(&base, attr, &r, asset_issuer_public_key);
            rands.push(r);
            ctexts.push(ctext);
            revealed_attrs.push(attr.clone());
        }
    }

    let pok_attrs_proof = pok_attrs_prove::<_,BLSGt>(
        prng,
        revealed_attrs.as_slice(),
        &policy.cred_issuer_pub_key,
        asset_issuer_public_key,
        rands.as_slice(),
        policy.bitmap.as_slice(),
    )?;

    Ok(ConfIdReveal{
        ctexts: ctexts,
        attr_reveal_proof:attr_reveal_proof.clone(),
        pok_attrs: pok_attrs_proof,
    })

}

pub fn verify_conf_id_reveal(
    conf_id_reveal: &ConfIdReveal,
    asset_issuer_public_key: &ElGamalPublicKey<BLSG1>,
    attr_reveal_policy: &IdRevealPolicy,
) -> Result<(), ZeiError>
{
    pok_attrs_verify::<BLSGt>(
        &conf_id_reveal.attr_reveal_proof,
        &conf_id_reveal.ctexts,
        &conf_id_reveal.pok_attrs,
        asset_issuer_public_key,
        &attr_reveal_policy.cred_issuer_pub_key,
        &attr_reveal_policy.bitmap,
    )
}

/// build complete OpenAssetRecord from AssetRecord structure
pub fn build_open_asset_record<R: CryptoRng + Rng>(
    prng: &mut R,
    pc_gens: &PedersenGens,
    asset_record: &AssetRecord,
    confidential_amount: bool,
    confidential_asset: bool,
<<<<<<< HEAD
    issuer_public_key: &Option<EGPubKey>, //none if no tracking is required
) -> OpenAssetRecord {
=======
    issuer_public_key: &Option<AssetIssuerPubKeys> //none if no tracking is required
) -> OpenAssetRecord
{
>>>>>>> e5bd2666
    let mut lock_amount = None;
    let mut lock_type = None;
    let type_as_u128 = u8_bigendian_slice_to_u128(&asset_record.asset_type[..]);
    let type_scalar = Scalar::from(type_as_u128);
    let (derived_point, blind_share) = sample_point_and_blind_share(prng, &asset_record.public_key);
    let type_blind = compute_blind_factor(&derived_point, "asset_type");
    let amount_blind_low = compute_blind_factor(&derived_point, "amount_low");
    let amount_blind_high = compute_blind_factor(&derived_point, "amount_high");
    let (amount_low, amount_high) = u64_to_u32_pair(asset_record.amount);

    // build amount fields
    let (bar_amount, bar_amount_commitments, amount_blinds) = match confidential_amount {
        true => {
            lock_amount = Some(
                hybrid_encrypt(
                    prng,
                    &asset_record.public_key,
                    &u64_to_bigendian_u8array(asset_record.amount),
                )
                .unwrap(),
            );

            let amount_commitment_low = pc_gens.commit(Scalar::from(amount_low), amount_blind_low);
            let amount_commitment_high =
                pc_gens.commit(Scalar::from(amount_high), amount_blind_high);

            (
                None,
                Some((
                    amount_commitment_low.compress(),
                    amount_commitment_high.compress(),
                )),
                (amount_blind_low, amount_blind_high),
            )
        }
        false => (
            Some(asset_record.amount),
            None,
            (Scalar::default(), Scalar::default()),
        ),
    };

    // build asset type fields
    let (bar_type, bar_type_commitment, type_blind) = match confidential_asset {
        true => {
            lock_type = Some(
                hybrid_encrypt(prng, &asset_record.public_key, &asset_record.asset_type).unwrap(),
            );

            let type_commitment = pc_gens.commit(type_scalar, type_blind);
            (None, Some(type_commitment.compress()), type_blind)
        }
        false => (Some(asset_record.asset_type), None, Scalar::default()),
    };

    //issuer asset tracking amount
    let issuer_lock_amount = match issuer_public_key {
        None => None,
        Some(issuer_pk) => match confidential_amount {
            true => Some((
<<<<<<< HEAD
                elgamal_encrypt(&pc_gens.B, &Scalar::from(amount_low), &amount_blind_low, pk),
                elgamal_encrypt(
                    &pc_gens.B,
                    &Scalar::from(amount_high),
                    &amount_blind_high,
                    pk,
                ),
=======
                elgamal_encrypt(&pc_gens.B, &Scalar::from(amount_low), &amount_blind_low, &issuer_pk.eg_ristretto_pub_key),
                elgamal_encrypt(&pc_gens.B, &Scalar::from(amount_high), &amount_blind_high, &issuer_pk.eg_ristretto_pub_key)
>>>>>>> e5bd2666
            )),
            false => None,
        },
    };
    //issuer asset tracking asset type
    let issuer_lock_type = match issuer_public_key {
        None => None,
        Some( issuer_pk) => match confidential_asset {
            true => Some(elgamal_encrypt(&pc_gens.B, &type_scalar, &type_blind, &issuer_pk.eg_ristretto_pub_key)),
            false => None,
        },
    };

    let blind_asset_record = BlindAssetRecord {
        issuer_public_key: issuer_public_key.clone(), //None if issuer tracking is not required
        issuer_lock_type,
        issuer_lock_amount,
        amount: bar_amount,
        asset_type: bar_type,
        public_key: asset_record.public_key.clone(),
        amount_commitments: bar_amount_commitments,
        asset_type_commitment: bar_type_commitment,
        blind_share,
        lock_amount,
        lock_type,
    };

    let open_asset_record = OpenAssetRecord {
        asset_record: blind_asset_record,
        amount: asset_record.amount,
        amount_blinds,
        asset_type: asset_record.asset_type,
        type_blind: type_blind,
    };

    open_asset_record
}

fn sample_point_and_blind_share<R: CryptoRng + Rng>(
    prng: &mut R,
    public_key: &XfrPublicKey,
) -> (CompressedEdwardsY, CompressedEdwardsY) {
    let blind_key = Scalar::random(prng);
    let pk_point = public_key.get_curve_point().unwrap();
    let derived_point: EdwardsPoint = blind_key * pk_point;
    let blind_share = blind_key * ED25519_BASEPOINT_POINT;
    (derived_point.compress(), blind_share.compress())
}

fn derive_point_from_blind_share(
    blind_share: &CompressedEdwardsY,
    secret_key: &XfrSecretKey,
) -> Result<CompressedEdwardsY, ZeiError> {
    let blind_share_decompressed = blind_share
        .decompress()
        .ok_or(ZeiError::DecompressElementError)?;
    Ok(secret_key
        .as_scalar_multiply_by_curve_point(&blind_share_decompressed)
        .compress())
}

fn compute_blind_factor(point: &CompressedEdwardsY, aux: &str) -> Scalar {
    let mut hasher = Sha512::new();
    hasher.input(point.as_bytes());
    hasher.input(aux.as_bytes());
    Scalar::from_hash(hasher)
}

/// I use the address secret key to compute the blinding factors for commitments in a BlindAssetRecord
pub fn open_asset_record(
    input: &BlindAssetRecord,
    secret_key: &XfrSecretKey,
) -> Result<OpenAssetRecord, ZeiError> {
    let confidential_amount = input.amount.is_none();
    let confidential_asset = input.asset_type.is_none();
    let amount;
    let mut asset_type = [0u8; 16];
    let amount_blind_low;
    let amount_blind_high;
    let type_blind;
    let shared_point = derive_point_from_blind_share(&input.blind_share, secret_key)?;
    if confidential_amount {
        let amount_bytes = hybrid_decrypt(input.lock_amount.as_ref().unwrap(), secret_key)?;
        amount = u8_bigendian_slice_to_u64(amount_bytes.as_slice());
        amount_blind_low = compute_blind_factor(&shared_point, "amount_low");
        amount_blind_high = compute_blind_factor(&shared_point, "amount_high");
    } else {
        amount = input.amount.unwrap();
        amount_blind_low = Scalar::default();
        amount_blind_high = Scalar::default();
    }

    if confidential_asset {
        asset_type.copy_from_slice(
            hybrid_decrypt(input.lock_type.as_ref().unwrap(), secret_key)?.as_slice(),
        );
        type_blind = compute_blind_factor(&shared_point, "asset_type");
    } else {
        asset_type = input.asset_type.unwrap();
        type_blind = Scalar::default();
    }

    Ok(OpenAssetRecord {
        asset_type,
        amount,
        asset_record: input.clone(),
        amount_blinds: (amount_blind_low, amount_blind_high),
        type_blind,
    })
}

#[cfg(test)]
mod test {
    use super::*;
    use crate::basic_crypto::elgamal::{elgamal_derive_public_key, elgamal_generate_secret_key};
    use crate::basic_crypto::signatures::XfrKeyPair;
<<<<<<< HEAD
    use crate::errors::ZeiError::{
        XfrCreationAmountError, XfrCreationAssetError, XfrVerifyAmountError, XfrVerifyAssetError,
        XfrVerifyConfidentialAmountError, XfrVerifyConfidentialAssetError,
        XfrVerifyIssuerTrackingAmountError, XfrVerifyIssuerTrackingAssetTypeError,
    };
    use rand::SeedableRng;
    use rand_chacha::ChaChaRng;
    use serde::de::Deserialize;
    use serde::ser::Serialize;

    fn do_test_build_open_asset_record(
        confidential_amount: bool,
        confidential_asset: bool,
        asset_tracking: bool,
    ) {
=======
    use crate::errors::ZeiError::{XfrVerifyAmountError, XfrVerifyAssetError, XfrCreationAmountError, XfrCreationAssetError, XfrVerifyConfidentialAssetError, XfrVerifyConfidentialAmountError, XfrVerifyIssuerTrackingAssetTypeError, XfrVerifyIssuerTrackingAmountError};
    use serde::ser::{Serialize};
    use serde::de::{Deserialize};
    use rmp_serde::{Deserializer, Serializer};
    use crate::basic_crypto::elgamal::{elgamal_generate_secret_key, elgamal_derive_public_key};
    use crate::algebra::groups::Group;
    use crate::credentials;

    fn do_test_build_open_asset_record(confidential_amount: bool, confidential_asset: bool, asset_tracking: bool){
>>>>>>> e5bd2666
        let mut prng: ChaChaRng;
        prng = ChaChaRng::from_seed([0u8; 32]);
        let pc_gens = PedersenGens::default();

        let amount = 100u64;
        let asset_type = [0u8; 16];
        let keypair = XfrKeyPair::generate(&mut prng);
        let asset_record = AssetRecord {
            amount,
            asset_type,
            public_key: keypair.get_pk_ref().clone(),
        };

<<<<<<< HEAD
        let issuer_public_key = match asset_tracking {
            true => {
                let sk = elgamal_generate_secret_key::<_, RistrettoPoint>(&mut prng);
                Some(elgamal_derive_public_key(&pc_gens.B, &sk))
            }
=======
        let issuer_public_key =  match asset_tracking{
            true => {
                let sk = elgamal_generate_secret_key::<_, RistrettoPoint>(&mut prng);
                let xfr_pub_key = elgamal_derive_public_key(&pc_gens.B, &sk);
                let sk = elgamal_generate_secret_key::<_, BLSG1>(&mut prng);
                let id_reveal_pub_key = elgamal_derive_public_key(&BLSG1::get_base(), &sk);

                Some(AssetIssuerPubKeys {
                    eg_ristretto_pub_key: xfr_pub_key,
                    eg_blsg1_pub_key: id_reveal_pub_key
                })
            },
>>>>>>> e5bd2666
            false => None,
        };


        let open_ar = build_open_asset_record(
            &mut prng,
            &pc_gens,
            &asset_record,
            confidential_amount,
            confidential_asset,
            &issuer_public_key,
        );

        assert_eq!(amount, open_ar.amount);
        assert_eq!(asset_type, open_ar.asset_type);
        assert_eq!(keypair.get_pk_ref(), &open_ar.asset_record.public_key);

        let mut expected_bar_amount = None;
        let mut expected_bar_asset_type = None;
        let mut expected_bar_amount_commitment = None;
        let mut expected_bar_asset_type_commitment = None;
        let mut expected_bar_lock_amount_none = false;
        let mut expected_bar_lock_type_none = false;

        if confidential_amount {
            let (low, high) = u64_to_u32_pair(amount);
            let commitment_low = pc_gens
                .commit(Scalar::from(low), open_ar.amount_blinds.0)
                .compress();
            let commitment_high = pc_gens
                .commit(Scalar::from(high), open_ar.amount_blinds.1)
                .compress();
            expected_bar_amount_commitment = Some((commitment_low, commitment_high));
        } else {
            expected_bar_amount = Some(amount);
            expected_bar_lock_amount_none = true;
        }

        if confidential_asset {
            let type_as_u128 = u8_bigendian_slice_to_u128(&asset_record.asset_type[..]);
            let type_scalar = Scalar::from(type_as_u128);
            expected_bar_asset_type_commitment =
                Some(pc_gens.commit(type_scalar, open_ar.type_blind).compress());
        } else {
            expected_bar_asset_type = Some(asset_type);
            expected_bar_lock_type_none = true;
        }
        assert_eq!(expected_bar_amount, open_ar.asset_record.amount);
        assert_eq!(
            expected_bar_amount_commitment,
            open_ar.asset_record.amount_commitments
        );
        assert_eq!(
            expected_bar_lock_amount_none,
            open_ar.asset_record.lock_amount.is_none()
        );
        assert_eq!(expected_bar_asset_type, open_ar.asset_record.asset_type);
        assert_eq!(
            expected_bar_asset_type_commitment,
            open_ar.asset_record.asset_type_commitment
        );
        assert_eq!(
            expected_bar_lock_type_none,
            open_ar.asset_record.lock_type.is_none()
        );

<<<<<<< HEAD
        assert_eq!(
            asset_tracking,
            open_ar.asset_record.issuer_public_key.is_some()
        );
        assert_eq!(
            asset_tracking && confidential_asset,
            open_ar.asset_record.issuer_lock_type.is_some()
        );
        assert_eq!(
            asset_tracking && confidential_amount,
            open_ar.asset_record.issuer_lock_amount.is_some()
        );
        //TODO check tracing identity
=======
        assert_eq!(asset_tracking, open_ar.asset_record.issuer_public_key.is_some());
        assert_eq!(asset_tracking && confidential_asset, open_ar.asset_record.issuer_lock_type.is_some());
        assert_eq!(asset_tracking && confidential_amount, open_ar.asset_record.issuer_lock_amount.is_some());
>>>>>>> e5bd2666
    }

    #[test]
    fn test_build_open_asset_record() {
        do_test_build_open_asset_record(false, false, false);
        do_test_build_open_asset_record(false, true, false);
        do_test_build_open_asset_record(true, false, false);
        do_test_build_open_asset_record(true, true, false);
        do_test_build_open_asset_record(false, false, true);
        do_test_build_open_asset_record(false, true, true);
        do_test_build_open_asset_record(true, false, true);
        do_test_build_open_asset_record(true, true, true);
    }

    fn create_xfr(
        prng: &mut ChaChaRng,
        input_amounts: &[u64],
        output_amounts: &[u64],
        asset_type: AssetType,
        confidential_amount: bool,
        confidential_asset: bool,
        asset_tracking: bool,
    ) -> (
        XfrNote,
        Vec<XfrKeyPair>,
        Vec<OpenAssetRecord>,
        Vec<AssetRecord>,
        Vec<XfrKeyPair>,
    ) {
        let pc_gens = PedersenGens::default();
        let issuer_public_key = match asset_tracking {
            true => {
                let sk = elgamal_generate_secret_key::<_, RistrettoPoint>(prng);
<<<<<<< HEAD
                Some(elgamal_derive_public_key(&pc_gens.B, &sk))
            }
            false => None,
=======
                let xfr_pub_key = elgamal_derive_public_key(&pc_gens.B, &sk);
                let sk = elgamal_generate_secret_key::<_, BLSG1>(prng);
                let id_reveal_pub_key = elgamal_derive_public_key(&BLSG1::get_base(), &sk);

                Some(AssetIssuerPubKeys {
                    eg_ristretto_pub_key: xfr_pub_key,
                    eg_blsg1_pub_key: id_reveal_pub_key
                })
            },
            false => None
>>>>>>> e5bd2666
        };

        let mut inputs = vec![];
        let mut outputs = vec![];

        let mut outkeys = vec![];
        let mut inkeys = vec![];
        let mut in_asset_records = vec![];

        for x in input_amounts.iter() {
            let keypair = XfrKeyPair::generate(prng);
            let asset_record = AssetRecord {
                amount: *x,
                asset_type,
                public_key: keypair.get_pk_ref().clone(),
            };

            inputs.push(build_open_asset_record(
                prng,
                &pc_gens,
                &asset_record,
                confidential_amount,
                confidential_asset,
                &issuer_public_key,
            ));

            in_asset_records.push(asset_record);
            inkeys.push(keypair);
        }

        let mut identity_proofs = vec![];
        for x in output_amounts.iter() {
            let keypair = XfrKeyPair::generate(prng);

            outputs.push(AssetRecord {
                amount: *x,
                asset_type,
                public_key: keypair.get_pk_ref().clone(),
            });
            outkeys.push(keypair);

            identity_proofs.push(None);
        }

        let xfr_note = gen_xfr_note(
            prng,
            inputs.as_slice(),
            outputs.as_slice(),
            inkeys.as_slice(),
<<<<<<< HEAD
        )
        .unwrap();
=======
            identity_proofs.as_slice(),
        ).unwrap();
>>>>>>> e5bd2666

        (xfr_note, inkeys, inputs, outputs, outkeys)
    }

    fn do_transfer_tests(
        confidential_amount: bool,
        confidential_asset: bool,
        asset_tracking: bool,
    ) {
        let mut prng: ChaChaRng;
        prng = ChaChaRng::from_seed([0u8; 32]);
        let asset_type = [0u8; 16];
        let pc_gens = PedersenGens::default();
        let input_amount = [10u64, 10u64, 10u64];
        let out_amount = [1u64, 2u64, 3u64, 4u64];

        let tuple = create_xfr(
            &mut prng,
            &input_amount,
            &out_amount,
            asset_type,
            confidential_amount,
            confidential_asset,
            asset_tracking,
        );

        let xfr_note = tuple.0;
        let inkeys = tuple.1;
        let mut inputs = tuple.2;
        let mut outputs = tuple.3;
        let mut null_policies = vec![];
        let mut id_proofs = vec![];
        null_policies.push(None); null_policies.push(None);
        null_policies.push(None);null_policies.push(None);
        id_proofs.push(None); id_proofs.push(None);
        id_proofs.push(None); id_proofs.push(None);

        // test 1: simple transfer
<<<<<<< HEAD
        assert_eq!(
            Ok(()),
            verify_xfr_note(&xfr_note),
            "Simple transaction should verify ok"
        );
=======
        assert_eq!(Ok(()), verify_xfr_note(&xfr_note, &null_policies), "Simple transaction should verify ok");
>>>>>>> e5bd2666

        //test 2: overflow transfer
        outputs[3] = AssetRecord {
            amount: 0xFFFFFFFFFF,
            asset_type,
            public_key: outputs[3].public_key,
        };
<<<<<<< HEAD
        let xfr_note = gen_xfr_note(
            &mut prng,
            inputs.as_slice(),
            outputs.as_slice(),
            inkeys.as_slice(),
        );
        assert_eq!(
            true,
            xfr_note.is_err(),
            "Xfr cannot be build if output total amount is greater than input amounts"
        );
        assert_eq!(
            XfrCreationAmountError,
            xfr_note.err().unwrap(),
            "Xfr cannot be build if output total amount is greater than input amounts"
        );
=======
        let xfr_note = gen_xfr_note(&mut prng, inputs.as_slice(), outputs.as_slice(), inkeys.as_slice(), &id_proofs);
        assert_eq!(true, xfr_note.is_err(), "Xfr cannot be build if output total amount is greater than input amounts");
        assert_eq!(XfrCreationAmountError, xfr_note.err().unwrap(), "Xfr cannot be build if output total amount is greater than input amounts");
>>>>>>> e5bd2666
        //output 3 back to original
        outputs[3] = AssetRecord {
            amount: 4,
            asset_type,
            public_key: outputs[3].public_key,
        };
<<<<<<< HEAD
        let mut xfr_note = gen_xfr_note(
            &mut prng,
            inputs.as_slice(),
            outputs.as_slice(),
            inkeys.as_slice(),
        )
        .unwrap();
=======
        let mut xfr_note = gen_xfr_note(&mut prng, inputs.as_slice(), outputs.as_slice(), inkeys.as_slice(), &id_proofs).unwrap();
>>>>>>> e5bd2666
        let error;
        if confidential_amount {
            let (low, high) = u64_to_u32_pair(0xFFFFFFFFFF);
            let commitment_low = pc_gens
                .commit(Scalar::from(low), Scalar::random(&mut prng))
                .compress();
            let commitment_high = pc_gens
                .commit(Scalar::from(high), Scalar::random(&mut prng))
                .compress();
            xfr_note.body.outputs[3].amount_commitments = Some((commitment_low, commitment_high));
            error = XfrVerifyConfidentialAmountError;
        } else {
            xfr_note.body.outputs[3].amount = Some(0xFFFFFFFFFF);
            error = XfrVerifyAmountError;
        }
        xfr_note.multisig = compute_transfer_multisig(&xfr_note.body, inkeys.as_slice()).unwrap();
<<<<<<< HEAD
        assert_eq!(
            Err(error),
            verify_xfr_note(&xfr_note),
            "Confidential transfer with invalid amounts should fail verification"
        );
=======
        assert_eq!(Err(error), verify_xfr_note(&xfr_note, &null_policies),
                   "Confidential transfer with invalid amounts should fail verification");

>>>>>>> e5bd2666

        //test 3: exact amount transfer
        outputs[3] = AssetRecord {
            amount: 24u64,
            asset_type,
            public_key: outputs[3].public_key,
        };
<<<<<<< HEAD
        let xfr_note = gen_xfr_note(
            &mut prng,
            inputs.as_slice(),
            outputs.as_slice(),
            inkeys.as_slice(),
        )
        .unwrap();
        assert_eq!(
            Ok(()),
            verify_xfr_note(&xfr_note),
            "Not confidential tx with exact input and output should pass"
        );
=======
        let xfr_note = gen_xfr_note(&mut prng, inputs.as_slice(), outputs.as_slice(), inkeys.as_slice(), &id_proofs).unwrap();
        assert_eq!(Ok(()), verify_xfr_note(&xfr_note, &null_policies),
                   "Not confidential tx with exact input and output should pass");

>>>>>>> e5bd2666

        //test 4: one output asset different from rest
        outputs[3] = AssetRecord {
            amount: 24u64,
            asset_type: [1u8; 16],
            public_key: outputs[3].public_key,
        };
<<<<<<< HEAD
        let xfr_note = gen_xfr_note(
            &mut prng,
            inputs.as_slice(),
            outputs.as_slice(),
            inkeys.as_slice(),
        );
        assert_eq!(
            true,
            xfr_note.is_err(),
            "Xfr cannot be build if output asset types are different"
        );
        assert_eq!(
            XfrCreationAssetError,
            xfr_note.err().unwrap(),
            "Xfr cannot be build if output asset types are different"
        );
=======
        let xfr_note = gen_xfr_note(&mut prng, inputs.as_slice(), outputs.as_slice(), inkeys.as_slice(), &id_proofs);
        assert_eq!(true, xfr_note.is_err(), "Xfr cannot be build if output asset types are different");
        assert_eq!(XfrCreationAssetError, xfr_note.err().unwrap(), "Xfr cannot be build if output asset types are different");
>>>>>>> e5bd2666
        outputs[3] = AssetRecord {
            amount: 24u64,
            asset_type: [0u8; 16],
            public_key: outputs[3].public_key,
        };
<<<<<<< HEAD
        let mut xfr_note = gen_xfr_note(
            &mut prng,
            inputs.as_slice(),
            outputs.as_slice(),
            inkeys.as_slice(),
        )
        .unwrap();
=======
        let mut xfr_note = gen_xfr_note(&mut prng, inputs.as_slice(), outputs.as_slice(), inkeys.as_slice(), &id_proofs).unwrap();
>>>>>>> e5bd2666
        // modify xfr_note asset on an output
        let error;
        if confidential_asset {
            xfr_note.body.outputs[1].asset_type_commitment = Some(CompressedRistretto::default());
            error = XfrVerifyConfidentialAssetError;
        } else {
            xfr_note.body.outputs[1].asset_type = Some([1u8; 16]);
            error = XfrVerifyAssetError;
        }
        xfr_note.multisig = compute_transfer_multisig(&xfr_note.body, inkeys.as_slice()).unwrap();
<<<<<<< HEAD
        assert_eq!(
            Err(error),
            verify_xfr_note(&xfr_note),
            "Transfer with different asset types should fail verification"
        );
=======
        assert_eq!(Err(error), verify_xfr_note(&xfr_note, &null_policies),
                   "Transfer with different asset types should fail verification");
>>>>>>> e5bd2666

        //test 4:  one input asset different from rest
        let ar = AssetRecord {
            amount: 10u64,
            asset_type: [1u8; 16],
            public_key: inputs[1].asset_record.public_key,
        };
<<<<<<< HEAD
        inputs[1] = build_open_asset_record(
            &mut prng,
            &pc_gens,
            &ar,
            confidential_amount,
            confidential_asset,
            &None,
        );
        let xfr_note = gen_xfr_note(
            &mut prng,
            inputs.as_slice(),
            outputs.as_slice(),
            inkeys.as_slice(),
        );
        assert_eq!(
            true,
            xfr_note.is_err(),
            "Xfr cannot be build if output asset types are different"
        );
        assert_eq!(
            XfrCreationAssetError,
            xfr_note.err().unwrap(),
            "Xfr cannot be build if output asset types are different"
        );
=======
        inputs[1] = build_open_asset_record(&mut prng, &pc_gens, &ar,
                                            confidential_amount, confidential_asset, &None);
        let xfr_note = gen_xfr_note(&mut prng, inputs.as_slice(), outputs.as_slice(), inkeys.as_slice(), &id_proofs);
        assert_eq!(true, xfr_note.is_err(), "Xfr cannot be build if output asset types are different");
        assert_eq!(XfrCreationAssetError, xfr_note.err().unwrap(), "Xfr cannot be build if output asset types are different");
>>>>>>> e5bd2666
        //inputs[1] back to normal
        let ar = AssetRecord {
            amount: 10u64,
            asset_type: [0u8; 16],
            public_key: inputs[1].asset_record.public_key,
        };
<<<<<<< HEAD
        inputs[1] = build_open_asset_record(
            &mut prng,
            &pc_gens,
            &ar,
            confidential_amount,
            confidential_asset,
            &None,
        );
        let mut xfr_note = gen_xfr_note(
            &mut prng,
            inputs.as_slice(),
            outputs.as_slice(),
            inkeys.as_slice(),
        )
        .unwrap();
=======
        inputs[1] = build_open_asset_record(&mut prng, &pc_gens, &ar,
                                            confidential_amount, confidential_asset, &None);
        let mut xfr_note = gen_xfr_note(&mut prng, inputs.as_slice(), outputs.as_slice(), inkeys.as_slice(), &id_proofs).unwrap();
>>>>>>> e5bd2666
        let old_asset_com = xfr_note.body.inputs[1].asset_type_commitment.clone();
        let old_asset_type = xfr_note.body.inputs[1].asset_type.clone();
        // modify xfr_note asset on an input
        let error;
        if confidential_asset {
            xfr_note.body.inputs[1].asset_type_commitment = Some(CompressedRistretto::default());
            error = XfrVerifyConfidentialAssetError;
        } else {
            xfr_note.body.inputs[1].asset_type = Some([1u8; 16]);
            error = XfrVerifyAssetError;
        }
        xfr_note.multisig = compute_transfer_multisig(&xfr_note.body, inkeys.as_slice()).unwrap();
<<<<<<< HEAD
        assert_eq!(
            Err(error),
            verify_xfr_note(&xfr_note),
            "Confidential transfer with different asset types should fail verification ok"
        );
=======
        assert_eq!(Err(error), verify_xfr_note(&xfr_note, &null_policies),
                   "Confidential transfer with different asset types should fail verification ok");
>>>>>>> e5bd2666

        //test 5 asset tracing
        xfr_note.body.inputs[1].asset_type_commitment = old_asset_com;
        xfr_note.body.inputs[1].asset_type = old_asset_type;
        xfr_note.multisig = compute_transfer_multisig(&xfr_note.body, inkeys.as_slice()).unwrap();
<<<<<<< HEAD
        assert_eq!(
            Ok(()),
            verify_xfr_note(&xfr_note),
            "Transfer is ok at this point"
        );
=======
        assert_eq!(Ok(()), verify_xfr_note(&xfr_note, &null_policies),
                   "Transfer is ok at this point");
>>>>>>> e5bd2666

        for (proof, bar) in xfr_note
            .body
            .proofs
            .asset_tracking_proof
            .iter()
            .zip(xfr_note.body.outputs.iter())
        {
            assert_eq!(asset_tracking, proof.is_some());
            assert_eq!(
                asset_tracking && confidential_asset,
                proof.is_some() && proof.as_ref().unwrap().asset_type_proof.is_some()
            );
            assert_eq!(
                asset_tracking && confidential_asset,
                bar.issuer_lock_type.is_some(),
                "Issuer lock type contain value only when asset tracing and confidential asset"
            );
            assert_eq!(
                asset_tracking && confidential_amount,
                proof.is_some() && proof.as_ref().unwrap().amount_proof.is_some()
            );
            assert_eq!(
                asset_tracking && confidential_amount,
                bar.issuer_lock_amount.is_some(),
                "Issuer lock amount contain value only when asset tracing and confidential asset"
            );
            //TODO check identity proof
        }
        // test bad asset tracking
        if asset_tracking && confidential_asset {
            let old_enc = xfr_note.body.outputs[0]
                .issuer_lock_type
                .as_ref()
                .unwrap()
                .clone();
            let new_enc = old_enc.e2 + pc_gens.B; //adding 1 to the exponent
<<<<<<< HEAD
            xfr_note.body.outputs[0].issuer_lock_type = Some(ElGamalCiphertext {
                e1: old_enc.e1,
                e2: new_enc,
            });
            xfr_note.multisig =
                compute_transfer_multisig(&xfr_note.body, inkeys.as_slice()).unwrap();
            assert_eq!(
                Err(XfrVerifyIssuerTrackingAssetTypeError),
                verify_xfr_note(&xfr_note),
                "Transfer verification should fail due to error in AssetTracing verification"
            );

            //restore
            xfr_note.body.outputs[0].issuer_lock_type = Some(old_enc);
            xfr_note.multisig =
                compute_transfer_multisig(&xfr_note.body, inkeys.as_slice()).unwrap();
            assert_eq!(Ok(()), verify_xfr_note(&xfr_note), "Transfer is ok");
=======
            xfr_note.body.outputs[0].issuer_lock_type = Some(ElGamalCiphertext{e1:old_enc.e1, e2: new_enc});
            xfr_note.multisig = compute_transfer_multisig(&xfr_note.body, inkeys.as_slice()).unwrap();
            assert_eq!(Err(XfrVerifyIssuerTrackingAssetTypeError), verify_xfr_note(&xfr_note, &null_policies),
                       "Transfer verification should fail due to error in AssetTracing verification");

            //restore
            xfr_note.body.outputs[0].issuer_lock_type = Some(old_enc);
            xfr_note.multisig = compute_transfer_multisig(&xfr_note.body, inkeys.as_slice()).unwrap();
            assert_eq!(Ok(()), verify_xfr_note(&xfr_note, &null_policies),
                       "Transfer is ok");
>>>>>>> e5bd2666
        }
        // test bad amount tracking
        if asset_tracking && confidential_amount {
            let old_enc = xfr_note.body.outputs[0]
                .issuer_lock_amount
                .as_ref()
                .unwrap();
            let new_enc = old_enc.0.e2 + pc_gens.B; //adding 1 to the exponent
<<<<<<< HEAD
            xfr_note.body.outputs[0].issuer_lock_amount = Some((
                ElGamalCiphertext {
                    e1: old_enc.0.e1,
                    e2: new_enc,
                },
                ElGamalCiphertext {
                    e1: old_enc.1.e1,
                    e2: old_enc.1.e2,
                },
            ));
            xfr_note.multisig =
                compute_transfer_multisig(&xfr_note.body, inkeys.as_slice()).unwrap();
            assert_eq!(
                Err(XfrVerifyIssuerTrackingAmountError),
                verify_xfr_note(&xfr_note),
                "Transfer verification should fail due to error in AssetTracing verification"
            );
=======
            xfr_note.body.outputs[0].issuer_lock_amount = Some((ElGamalCiphertext{e1:old_enc.0.e1, e2: new_enc} , ElGamalCiphertext{e1:old_enc.1.e1, e2: old_enc.1.e2}));
            xfr_note.multisig = compute_transfer_multisig(&xfr_note.body, inkeys.as_slice()).unwrap();
            assert_eq!(Err(XfrVerifyIssuerTrackingAmountError), verify_xfr_note(&xfr_note, &null_policies),
                       "Transfer verification should fail due to error in AssetTracing verification");
>>>>>>> e5bd2666
        }
    }

    #[test]
    fn test_transfer_not_confidential() {
        /*! I test non confidential transfers*/
        do_transfer_tests(false, false, false);
        do_transfer_tests(false, false, true);
    }

    #[test]
    fn test_transfer_confidential_amount_plain_asset() {
        /*! I test confidential amount transfers*/
        do_transfer_tests(true, false, false);
        do_transfer_tests(true, false, true);
    }

    #[test]
    fn test_transfer_confidential_asset_plain_amount() {
        /*! I test confidential asset transfers*/
        do_transfer_tests(false, true, false);
        do_transfer_tests(false, true, true);
    }

    #[test]
    fn test_transfer_confidential() {
        /*! I test confidential amount and confidential asset transfers*/
        do_transfer_tests(true, true, false);
        do_transfer_tests(true, true, true);
    }

    fn do_test_transfer_multisig(
        confidential_amount: bool,
        confidential_asset: bool,
        asset_tracking: bool,
    ) {
        let mut prng: ChaChaRng;
        prng = ChaChaRng::from_seed([0u8; 32]);

        let input_amount = [10u64, 20u64];
        let out_amount = [1u64, 2u64, 1u64, 10u64, 3u64];

        let (xfr_note, _, _, _, _) = create_xfr(
            &mut prng,
            &input_amount,
            &out_amount,
            [0u8; 16],
            confidential_amount,
            confidential_asset,
            asset_tracking,
        );
        assert_eq!(Ok(()), verify_transfer_multisig(&xfr_note));
    }

    #[test]
    fn test_transfer_multisig() {
        do_test_transfer_multisig(false, false, false);
        do_test_transfer_multisig(false, true, false);
        do_test_transfer_multisig(true, false, false);
        do_test_transfer_multisig(true, true, false);
        do_test_transfer_multisig(false, false, true);
        do_test_transfer_multisig(false, true, true);
        do_test_transfer_multisig(true, false, true);
        do_test_transfer_multisig(true, true, true);
    }

    fn do_test_open_asset_record(
        confidential_amount: bool,
        confidential_asset: bool,
        asset_tracking: bool,
    ) {
        let mut prng: ChaChaRng;
        prng = ChaChaRng::from_seed([0u8; 32]);
        let pc_gens = PedersenGens::default();

        let input_amount = [10u64, 20u64];
        let out_amount = [30u64];

        let (xfr_note, _, _, _, outkeys) = create_xfr(
            &mut prng,
            &input_amount,
            &out_amount,
            [1u8; 16],
            confidential_amount,
            confidential_asset,
            asset_tracking,
        );

        let secret_key = outkeys.get(0).unwrap().get_sk_ref();
        let open_ar = open_asset_record(&xfr_note.body.outputs[0], secret_key).unwrap();

        assert_eq!(&open_ar.asset_record, &xfr_note.body.outputs[0]);
        assert_eq!(open_ar.amount, 30u64);
        assert_eq!(open_ar.asset_type, [1u8; 16]);

        if confidential_amount {
            let (low, high) = u64_to_u32_pair(open_ar.amount);
            let commitment_low = pc_gens
                .commit(Scalar::from(low), open_ar.amount_blinds.0)
                .compress();
            let commitment_high = pc_gens
                .commit(Scalar::from(high), open_ar.amount_blinds.1)
                .compress();
            let derived_commitment = (commitment_low, commitment_high);
            assert_eq!(
                derived_commitment,
                open_ar.asset_record.amount_commitments.unwrap()
            );
        }

        if confidential_asset {
            let derived_commitment = pc_gens
                .commit(
                    Scalar::from(u8_bigendian_slice_to_u128(&open_ar.asset_type[..])),
                    open_ar.type_blind,
                )
                .compress();
            assert_eq!(
                derived_commitment,
                open_ar.asset_record.asset_type_commitment.unwrap()
            );
        }
    }

    #[test]
    fn test_open_asset_record() {
        do_test_open_asset_record(false, false, false);
        do_test_open_asset_record(true, false, false);
        do_test_open_asset_record(false, true, false);
        do_test_open_asset_record(true, true, false);
        do_test_open_asset_record(true, true, true);
    }

    fn do_test_serialization(
        confidential_amount: bool,
        confidential_asset: bool,
        asset_tracking: bool,
    ) {
        let mut prng: ChaChaRng;
        prng = ChaChaRng::from_seed([0u8; 32]);

        let input_amount = [10u64, 20u64];
        let out_amount = [1u64, 2u64, 1u64, 10u64, 3u64];

        let (xfr_note, _, _, _, _) = create_xfr(
            &mut prng,
            &input_amount,
            &out_amount,
            [0u8; 16],
            confidential_amount,
            confidential_asset,
            asset_tracking,
        );

        //serializing signatures
        let mut vec = vec![];
        assert_eq!(
            true,
            xfr_note
                .multisig
                .serialize(&mut Serializer::new(&mut vec))
                .is_ok()
        );
        let mut de = Deserializer::new(&vec[..]);
        let multisig_de: XfrMultiSig = Deserialize::deserialize(&mut de).unwrap();
        assert_eq!(xfr_note.multisig, multisig_de);

        //serializing proofs
        let mut vec = vec![];
        assert_eq!(
            true,
            xfr_note
                .body
                .proofs
                .serialize(&mut Serializer::new(&mut vec))
                .is_ok()
        );
        let mut de = Deserializer::new(&vec[..]);
        let proofs_de = XfrProofs::deserialize(&mut de).unwrap();
        assert_eq!(xfr_note.body.proofs, proofs_de);

        //serializing body
        let mut vec = vec![];
        assert_eq!(
            true,
            xfr_note
                .body
                .serialize(&mut Serializer::new(&mut vec))
                .is_ok()
        );
        let mut de = Deserializer::new(&vec[..]);
        let body_de = XfrBody::deserialize(&mut de).unwrap();
        assert_eq!(xfr_note.body, body_de);

        //serializing whole Xfr
        let mut vec = vec![];
        assert_eq!(
            true,
            xfr_note.serialize(&mut Serializer::new(&mut vec)).is_ok()
        );
        let mut de = Deserializer::new(&vec[..]);
        let xfr_de = XfrNote::deserialize(&mut de).unwrap();
        assert_eq!(xfr_note, xfr_de);
    }

    #[test]
    fn test_serialization() {
        do_test_serialization(false, false, false);
        do_test_serialization(false, true, false);
        do_test_serialization(true, false, false);
        do_test_serialization(true, true, false);
        do_test_serialization(true, false, true);
        do_test_serialization(true, true, true);
    }

    #[test]
    fn test_xfr_with_identity_tracking(){
        let mut prng: ChaChaRng;
        prng = ChaChaRng::from_seed([0u8; 32]);

        let pc_gens = PedersenGens::default();
        let asset_issuer_sec_key= elgamal_generate_secret_key::<_,RistrettoPoint>(&mut prng);
        let asset_issuer_pub_key = elgamal_derive_public_key(&RistrettoPoint::get_base(), &asset_issuer_sec_key);
        let asset_issuer_id_sec_key = elgamal_generate_secret_key::<_,BLSG1>(&mut prng);
        let asset_issuer_id_pub_key = elgamal_derive_public_key(&BLSG1::get_base(), &asset_issuer_id_sec_key);
        let asset_issuer_public_key = Some(AssetIssuerPubKeys {
                    eg_ristretto_pub_key: asset_issuer_pub_key,
                    eg_blsg1_pub_key: asset_issuer_id_pub_key
                });


        let input_keypair = XfrKeyPair::generate(&mut prng);
        let asset_record = AssetRecord {
            amount: 10,
            asset_type: [0;16],
            public_key: input_keypair.get_pk_ref().clone()
        };
        let input = build_open_asset_record(
            &mut prng,
            &pc_gens,
            &asset_record,
            true, true, &asset_issuer_public_key);

        let output = AssetRecord {
                amount: 10,
                asset_type: [0;16],
                public_key: input_keypair.get_pk_ref().clone(),
        };

        let attrs = [BLSScalar::random_scalar(&mut prng), BLSScalar::random_scalar(&mut prng), BLSScalar::random_scalar(&mut prng), BLSScalar::random_scalar(&mut prng)];
        let cred_issuer_keys = credentials::gen_issuer_keys::<_, BLSGt>(&mut prng, 4);
        let receiver_ac_keys = credentials::gen_user_keys::<_, BLSGt>(&mut prng, &cred_issuer_keys.0);

        let ac_signature = credentials::issuer_sign::<_, BLSGt>(&mut prng, &cred_issuer_keys.1, &receiver_ac_keys.0, &attrs);
        let id_tracking_policy = IdRevealPolicy{
            cred_issuer_pub_key: cred_issuer_keys.0.clone(),
            bitmap: vec![false, true, false, true],
        };
        let proof = credentials::reveal_attrs::<_, BLSGt>(&mut prng, &receiver_ac_keys.1, &cred_issuer_keys.0, &ac_signature, &attrs, &id_tracking_policy.bitmap);
        let identity_proof = create_conf_id_reveal(&mut prng, &attrs, &id_tracking_policy, &proof, &asset_issuer_public_key.unwrap().eg_blsg1_pub_key).unwrap();

        let xfr_note = gen_xfr_note(
            &mut prng,
            &[input],
            &[output],
            &[input_keypair],
            &[Some(identity_proof)],
        ).unwrap();

        assert_eq!(Ok(()), verify_xfr_note(&xfr_note, &[Some(id_tracking_policy)]));

        //test serialization
        //to msg pack whole Xfr
        let mut vec = vec![];
        assert_eq!(true, xfr_note.serialize(&mut Serializer::new(&mut vec)).is_ok());
        let mut de = Deserializer::new(&vec[..]);
        let xfr_de = XfrNote::deserialize(&mut de).unwrap();
        assert_eq!(xfr_note, xfr_de);

    }
}<|MERGE_RESOLUTION|>--- conflicted
+++ resolved
@@ -1,26 +1,3 @@
-<<<<<<< HEAD
-use crate::basic_crypto::elgamal::{elgamal_encrypt, ElGamalCiphertext, ElGamalPublicKey};
-use crate::basic_crypto::hybrid_encryption::{hybrid_decrypt, hybrid_encrypt, ZeiHybridCipher};
-use crate::basic_crypto::signatures::{
-    sign_multisig, verify_multisig, XfrKeyPair, XfrMultiSig, XfrPublicKey, XfrSecretKey,
-};
-use crate::errors::ZeiError;
-use crate::proofs::chaum_pedersen::{
-    chaum_pedersen_prove_multiple_eq, chaum_pedersen_verify_multiple_eq, ChaumPedersenProofX,
-};
-use crate::proofs::pedersen_elgamal::{
-    pedersen_elgamal_eq_prove, pedersen_elgamal_eq_verify, PedersenElGamalEqProof,
-};
-use crate::setup::{PublicParams, BULLET_PROOF_RANGE, MAX_PARTY_NUMBER};
-use crate::utils::{
-    min_greater_equal_power_of_two, u64_to_bigendian_u8array, u64_to_u32_pair,
-    u8_bigendian_slice_to_u128, u8_bigendian_slice_to_u64,
-};
-use bulletproofs::{PedersenGens, RangeProof};
-use core::borrow::Borrow;
-use curve25519_dalek::constants::ED25519_BASEPOINT_POINT;
-use curve25519_dalek::edwards::{CompressedEdwardsY, EdwardsPoint};
-=======
 use bulletproofs::{RangeProof, PedersenGens};
 use crate::algebra::groups::{Group, Scalar as ScalarTrait};
 use crate::algebra::bls12_381::{BLSG1, BLSG2, BLSScalar, BLSGt};
@@ -37,7 +14,6 @@
 use core::borrow::Borrow;
 use curve25519_dalek::constants::ED25519_BASEPOINT_POINT;
 use curve25519_dalek::edwards::{EdwardsPoint, CompressedEdwardsY};
->>>>>>> e5bd2666
 use curve25519_dalek::ristretto::{CompressedRistretto, RistrettoPoint};
 use curve25519_dalek::scalar::Scalar;
 use curve25519_dalek::traits::Identity;
@@ -45,11 +21,7 @@
 use merlin::Transcript;
 use rand::{CryptoRng, Rng};
 use serde::ser::Serialize;
-<<<<<<< HEAD
-use sha2::{Digest, Sha512};
-=======
 use sha2::{Sha512, Digest};
->>>>>>> e5bd2666
 
 const POW_2_32: u64 = 0xFFFFFFFFu64 + 1;
 type AssetType = [u8; 16];
@@ -171,9 +143,6 @@
 pub struct AssetTrackingProof {
     pub(crate) amount_proof: Option<(PedersenElGamalEqProof, PedersenElGamalEqProof)>, // None if confidential amount flag is off. Otherwise, value proves that decryption of issuer_lock_amount yields the same as value committed in amount_commitment in BlindAssetRecord output
     pub(crate) asset_type_proof: Option<PedersenElGamalEqProof>, //None if confidential asset_type is off. Otherwise, value proves that decryption of issuer_lock_amount yields the same as value committed in amount_commitment in BlindAssetRecord output
-<<<<<<< HEAD
-                                                                 //pub(crate) identity_proof: Option<?> //None if asset policy does not require identity tracking. Otherwise, value proves that ElGamal ciphertext encrypts the identity of the output address owner
-=======
     pub(crate) identity_proof: Option<ConfIdReveal> //None if asset policy does not require identity tracking. Otherwise, value proves that ElGamal ciphertexts encrypts encrypts attributes that satisfy an credential verification
 }
 
@@ -181,7 +150,6 @@
 pub struct IdRevealPolicy{
     pub cred_issuer_pub_key: crate::credentials::IssuerPublicKey<BLSG1, BLSG2>,
     pub bitmap: Vec<bool>,
->>>>>>> e5bd2666
 }
 
 impl PartialEq for XfrRangeProof {
@@ -208,13 +176,9 @@
     inputs: &[OpenAssetRecord],
     outputs: &[AssetRecord],
     input_keys: &[XfrKeyPair],
-<<<<<<< HEAD
-) -> Result<XfrNote, ZeiError> {
-=======
     identity_proofs: &[Option<ConfIdReveal>],
 ) -> Result<XfrNote, ZeiError>
 {
->>>>>>> e5bd2666
     let confidential_amount = inputs[0].asset_record.amount.is_none();
     let confidential_asset = inputs[0].asset_record.asset_type.is_none();
     let issuer_pk = &inputs[0].asset_record.issuer_public_key;
@@ -258,12 +222,8 @@
     };
 
     //do tracking proofs
-<<<<<<< HEAD
-    let xfr_tracking_proof = tracking_proofs(prng, open_outputs.as_slice())?;
-=======
     let xfr_tracking_proof =
         tracking_proofs(prng, open_outputs.as_slice(), identity_proofs)?;
->>>>>>> e5bd2666
 
     let mut xfr_inputs = vec![];
     for x in inputs {
@@ -424,20 +384,12 @@
 
 fn tracking_proofs<R: CryptoRng + Rng>(
     prng: &mut R,
-<<<<<<< HEAD
-    outputs: &[OpenAssetRecord],
-) -> Result<Vec<(Option<AssetTrackingProof>)>, ZeiError> {
-    let mut v = vec![];
-    for output in outputs {
-        match output.asset_record.issuer_public_key.as_ref() {
-=======
     outputs:&[OpenAssetRecord],
     identity_proofs: &[Option<ConfIdReveal>],
 )->Result<Vec<(Option<AssetTrackingProof>)>, ZeiError>{
     let mut v = vec![];
     for (output, identity_proof) in outputs.iter().zip(identity_proofs.iter()) {
         match output.asset_record.issuer_public_key.as_ref(){
->>>>>>> e5bd2666
             None => v.push(None),
             Some(public_key) => {
                 let mut asset_type_proof = None;
@@ -500,12 +452,8 @@
                 v.push(Some(AssetTrackingProof {
                     amount_proof,
                     asset_type_proof,
-<<<<<<< HEAD
-                }));
-=======
                     identity_proof: identity_proof.clone() }));
             //    }));
->>>>>>> e5bd2666
             }
         }
     }
@@ -559,11 +507,7 @@
 }
 
 /// I verify a transfer note
-<<<<<<< HEAD
-pub fn verify_xfr_note(xfr_note: &XfrNote) -> Result<(), ZeiError> {
-=======
 pub fn verify_xfr_note(xfr_note: &XfrNote, id_reveal_policies: &[Option<IdRevealPolicy>]) -> Result<(), ZeiError>{
->>>>>>> e5bd2666
     // 1. verify signature
     verify_transfer_multisig(&xfr_note)?;
 
@@ -582,12 +526,8 @@
         false => verify_plain_asset(&xfr_note.body)?,
     }
     //4. Verify issuer asset tracing
-<<<<<<< HEAD
-    verify_issuer_tracking_proof(&xfr_note.body)
-=======
     verify_issuer_tracking_proof(&xfr_note.body, id_reveal_policies)
 
->>>>>>> e5bd2666
 }
 
 fn verify_confidential_amount(xfr_body: &XfrBody) -> Result<(), ZeiError> {
@@ -728,86 +668,20 @@
     }
 }
 
-<<<<<<< HEAD
-fn verify_issuer_tracking_proof(xfr_body: &XfrBody) -> Result<(), ZeiError> {
-=======
 fn verify_issuer_tracking_proof(xfr_body: &XfrBody, attribute_reveal_policies: &[Option<IdRevealPolicy>]) -> Result<(), ZeiError>{
 
->>>>>>> e5bd2666
     match xfr_body.inputs[0].issuer_public_key.as_ref() {
         None => Ok(()), //no asset tracing required
         Some(issuer_pk) => {
             let conf_asset = xfr_body.inputs[0].asset_type.is_none();
             let conf_amount = xfr_body.inputs[0].amount.is_none();
 
-<<<<<<< HEAD
-            for (proof, asset_record) in xfr_body
-                .proofs
-                .asset_tracking_proof
-                .iter()
-                .zip(xfr_body.outputs.iter())
-            {
-=======
             for ((proof, asset_record),attr_reveal_policy) in
                 xfr_body.proofs.asset_tracking_proof.iter().zip(xfr_body.outputs.iter()).zip(attribute_reveal_policies) {
->>>>>>> e5bd2666
                 if proof.is_none() {
                     return Err(ZeiError::XfrVerifyIssuerTrackingAssetTypeError);
                 }
                 if conf_asset {
-<<<<<<< HEAD
-                    let ctext = asset_record
-                        .issuer_lock_type
-                        .as_ref()
-                        .ok_or(ZeiError::InconsistentStructureError)?;
-                    let commitment = asset_record
-                        .asset_type_commitment
-                        .as_ref()
-                        .ok_or(ZeiError::InconsistentStructureError)?;
-                    let asset_proof = proof
-                        .as_ref()
-                        .unwrap()
-                        .asset_type_proof
-                        .as_ref()
-                        .ok_or(ZeiError::InconsistentStructureError)?;
-                    pedersen_elgamal_eq_verify(
-                        issuer_pk,
-                        ctext,
-                        &commitment.decompress().unwrap(),
-                        asset_proof,
-                    )
-                    .map_err(|_| ZeiError::XfrVerifyIssuerTrackingAssetTypeError)?;
-                }
-                if conf_amount {
-                    let ctext = asset_record
-                        .issuer_lock_amount
-                        .as_ref()
-                        .ok_or(ZeiError::InconsistentStructureError)?;
-                    let commitment = asset_record
-                        .amount_commitments
-                        .as_ref()
-                        .ok_or(ZeiError::InconsistentStructureError)?;
-                    let amount_proof = proof
-                        .as_ref()
-                        .unwrap()
-                        .amount_proof
-                        .as_ref()
-                        .ok_or(ZeiError::InconsistentStructureError)?;
-                    pedersen_elgamal_eq_verify(
-                        issuer_pk,
-                        &ctext.0,
-                        &commitment.0.decompress().unwrap(),
-                        &amount_proof.0,
-                    )
-                    .map_err(|_| ZeiError::XfrVerifyIssuerTrackingAmountError)?;
-                    pedersen_elgamal_eq_verify(
-                        issuer_pk,
-                        &ctext.1,
-                        &commitment.1.decompress().unwrap(),
-                        &amount_proof.1,
-                    )
-                    .map_err(|_| ZeiError::XfrVerifyIssuerTrackingAmountError)?;
-=======
                     let ctext = asset_record.issuer_lock_type.as_ref().
                         ok_or(ZeiError::InconsistentStructureError)?;
                     let commitment = asset_record.asset_type_commitment.as_ref().
@@ -828,7 +702,6 @@
                         map_err(|_| ZeiError::XfrVerifyIssuerTrackingAmountError)?;
                     pedersen_elgamal_eq_verify(&issuer_pk.eg_ristretto_pub_key, &ctext.1, &commitment.1.decompress().unwrap(), &amount_proof.1).
                         map_err(|_| ZeiError::XfrVerifyIssuerTrackingAmountError)?;
->>>>>>> e5bd2666
                 }
                 match attr_reveal_policy{
                     None => {},
@@ -935,14 +808,9 @@
     asset_record: &AssetRecord,
     confidential_amount: bool,
     confidential_asset: bool,
-<<<<<<< HEAD
-    issuer_public_key: &Option<EGPubKey>, //none if no tracking is required
-) -> OpenAssetRecord {
-=======
     issuer_public_key: &Option<AssetIssuerPubKeys> //none if no tracking is required
 ) -> OpenAssetRecord
 {
->>>>>>> e5bd2666
     let mut lock_amount = None;
     let mut lock_type = None;
     let type_as_u128 = u8_bigendian_slice_to_u128(&asset_record.asset_type[..]);
@@ -1003,18 +871,8 @@
         None => None,
         Some(issuer_pk) => match confidential_amount {
             true => Some((
-<<<<<<< HEAD
-                elgamal_encrypt(&pc_gens.B, &Scalar::from(amount_low), &amount_blind_low, pk),
-                elgamal_encrypt(
-                    &pc_gens.B,
-                    &Scalar::from(amount_high),
-                    &amount_blind_high,
-                    pk,
-                ),
-=======
                 elgamal_encrypt(&pc_gens.B, &Scalar::from(amount_low), &amount_blind_low, &issuer_pk.eg_ristretto_pub_key),
                 elgamal_encrypt(&pc_gens.B, &Scalar::from(amount_high), &amount_blind_high, &issuer_pk.eg_ristretto_pub_key)
->>>>>>> e5bd2666
             )),
             false => None,
         },
@@ -1131,23 +989,6 @@
     use super::*;
     use crate::basic_crypto::elgamal::{elgamal_derive_public_key, elgamal_generate_secret_key};
     use crate::basic_crypto::signatures::XfrKeyPair;
-<<<<<<< HEAD
-    use crate::errors::ZeiError::{
-        XfrCreationAmountError, XfrCreationAssetError, XfrVerifyAmountError, XfrVerifyAssetError,
-        XfrVerifyConfidentialAmountError, XfrVerifyConfidentialAssetError,
-        XfrVerifyIssuerTrackingAmountError, XfrVerifyIssuerTrackingAssetTypeError,
-    };
-    use rand::SeedableRng;
-    use rand_chacha::ChaChaRng;
-    use serde::de::Deserialize;
-    use serde::ser::Serialize;
-
-    fn do_test_build_open_asset_record(
-        confidential_amount: bool,
-        confidential_asset: bool,
-        asset_tracking: bool,
-    ) {
-=======
     use crate::errors::ZeiError::{XfrVerifyAmountError, XfrVerifyAssetError, XfrCreationAmountError, XfrCreationAssetError, XfrVerifyConfidentialAssetError, XfrVerifyConfidentialAmountError, XfrVerifyIssuerTrackingAssetTypeError, XfrVerifyIssuerTrackingAmountError};
     use serde::ser::{Serialize};
     use serde::de::{Deserialize};
@@ -1157,7 +998,6 @@
     use crate::credentials;
 
     fn do_test_build_open_asset_record(confidential_amount: bool, confidential_asset: bool, asset_tracking: bool){
->>>>>>> e5bd2666
         let mut prng: ChaChaRng;
         prng = ChaChaRng::from_seed([0u8; 32]);
         let pc_gens = PedersenGens::default();
@@ -1171,13 +1011,6 @@
             public_key: keypair.get_pk_ref().clone(),
         };
 
-<<<<<<< HEAD
-        let issuer_public_key = match asset_tracking {
-            true => {
-                let sk = elgamal_generate_secret_key::<_, RistrettoPoint>(&mut prng);
-                Some(elgamal_derive_public_key(&pc_gens.B, &sk))
-            }
-=======
         let issuer_public_key =  match asset_tracking{
             true => {
                 let sk = elgamal_generate_secret_key::<_, RistrettoPoint>(&mut prng);
@@ -1190,7 +1023,6 @@
                     eg_blsg1_pub_key: id_reveal_pub_key
                 })
             },
->>>>>>> e5bd2666
             false => None,
         };
 
@@ -1257,25 +1089,9 @@
             open_ar.asset_record.lock_type.is_none()
         );
 
-<<<<<<< HEAD
-        assert_eq!(
-            asset_tracking,
-            open_ar.asset_record.issuer_public_key.is_some()
-        );
-        assert_eq!(
-            asset_tracking && confidential_asset,
-            open_ar.asset_record.issuer_lock_type.is_some()
-        );
-        assert_eq!(
-            asset_tracking && confidential_amount,
-            open_ar.asset_record.issuer_lock_amount.is_some()
-        );
-        //TODO check tracing identity
-=======
         assert_eq!(asset_tracking, open_ar.asset_record.issuer_public_key.is_some());
         assert_eq!(asset_tracking && confidential_asset, open_ar.asset_record.issuer_lock_type.is_some());
         assert_eq!(asset_tracking && confidential_amount, open_ar.asset_record.issuer_lock_amount.is_some());
->>>>>>> e5bd2666
     }
 
     #[test]
@@ -1309,11 +1125,6 @@
         let issuer_public_key = match asset_tracking {
             true => {
                 let sk = elgamal_generate_secret_key::<_, RistrettoPoint>(prng);
-<<<<<<< HEAD
-                Some(elgamal_derive_public_key(&pc_gens.B, &sk))
-            }
-            false => None,
-=======
                 let xfr_pub_key = elgamal_derive_public_key(&pc_gens.B, &sk);
                 let sk = elgamal_generate_secret_key::<_, BLSG1>(prng);
                 let id_reveal_pub_key = elgamal_derive_public_key(&BLSG1::get_base(), &sk);
@@ -1324,7 +1135,6 @@
                 })
             },
             false => None
->>>>>>> e5bd2666
         };
 
         let mut inputs = vec![];
@@ -1374,13 +1184,8 @@
             inputs.as_slice(),
             outputs.as_slice(),
             inkeys.as_slice(),
-<<<<<<< HEAD
-        )
-        .unwrap();
-=======
             identity_proofs.as_slice(),
         ).unwrap();
->>>>>>> e5bd2666
 
         (xfr_note, inkeys, inputs, outputs, outkeys)
     }
@@ -1419,15 +1224,7 @@
         id_proofs.push(None); id_proofs.push(None);
 
         // test 1: simple transfer
-<<<<<<< HEAD
-        assert_eq!(
-            Ok(()),
-            verify_xfr_note(&xfr_note),
-            "Simple transaction should verify ok"
-        );
-=======
         assert_eq!(Ok(()), verify_xfr_note(&xfr_note, &null_policies), "Simple transaction should verify ok");
->>>>>>> e5bd2666
 
         //test 2: overflow transfer
         outputs[3] = AssetRecord {
@@ -1435,45 +1232,16 @@
             asset_type,
             public_key: outputs[3].public_key,
         };
-<<<<<<< HEAD
-        let xfr_note = gen_xfr_note(
-            &mut prng,
-            inputs.as_slice(),
-            outputs.as_slice(),
-            inkeys.as_slice(),
-        );
-        assert_eq!(
-            true,
-            xfr_note.is_err(),
-            "Xfr cannot be build if output total amount is greater than input amounts"
-        );
-        assert_eq!(
-            XfrCreationAmountError,
-            xfr_note.err().unwrap(),
-            "Xfr cannot be build if output total amount is greater than input amounts"
-        );
-=======
         let xfr_note = gen_xfr_note(&mut prng, inputs.as_slice(), outputs.as_slice(), inkeys.as_slice(), &id_proofs);
         assert_eq!(true, xfr_note.is_err(), "Xfr cannot be build if output total amount is greater than input amounts");
         assert_eq!(XfrCreationAmountError, xfr_note.err().unwrap(), "Xfr cannot be build if output total amount is greater than input amounts");
->>>>>>> e5bd2666
         //output 3 back to original
         outputs[3] = AssetRecord {
             amount: 4,
             asset_type,
             public_key: outputs[3].public_key,
         };
-<<<<<<< HEAD
-        let mut xfr_note = gen_xfr_note(
-            &mut prng,
-            inputs.as_slice(),
-            outputs.as_slice(),
-            inkeys.as_slice(),
-        )
-        .unwrap();
-=======
         let mut xfr_note = gen_xfr_note(&mut prng, inputs.as_slice(), outputs.as_slice(), inkeys.as_slice(), &id_proofs).unwrap();
->>>>>>> e5bd2666
         let error;
         if confidential_amount {
             let (low, high) = u64_to_u32_pair(0xFFFFFFFFFF);
@@ -1490,17 +1258,9 @@
             error = XfrVerifyAmountError;
         }
         xfr_note.multisig = compute_transfer_multisig(&xfr_note.body, inkeys.as_slice()).unwrap();
-<<<<<<< HEAD
-        assert_eq!(
-            Err(error),
-            verify_xfr_note(&xfr_note),
-            "Confidential transfer with invalid amounts should fail verification"
-        );
-=======
         assert_eq!(Err(error), verify_xfr_note(&xfr_note, &null_policies),
                    "Confidential transfer with invalid amounts should fail verification");
 
->>>>>>> e5bd2666
 
         //test 3: exact amount transfer
         outputs[3] = AssetRecord {
@@ -1508,25 +1268,10 @@
             asset_type,
             public_key: outputs[3].public_key,
         };
-<<<<<<< HEAD
-        let xfr_note = gen_xfr_note(
-            &mut prng,
-            inputs.as_slice(),
-            outputs.as_slice(),
-            inkeys.as_slice(),
-        )
-        .unwrap();
-        assert_eq!(
-            Ok(()),
-            verify_xfr_note(&xfr_note),
-            "Not confidential tx with exact input and output should pass"
-        );
-=======
         let xfr_note = gen_xfr_note(&mut prng, inputs.as_slice(), outputs.as_slice(), inkeys.as_slice(), &id_proofs).unwrap();
         assert_eq!(Ok(()), verify_xfr_note(&xfr_note, &null_policies),
                    "Not confidential tx with exact input and output should pass");
 
->>>>>>> e5bd2666
 
         //test 4: one output asset different from rest
         outputs[3] = AssetRecord {
@@ -1534,44 +1279,15 @@
             asset_type: [1u8; 16],
             public_key: outputs[3].public_key,
         };
-<<<<<<< HEAD
-        let xfr_note = gen_xfr_note(
-            &mut prng,
-            inputs.as_slice(),
-            outputs.as_slice(),
-            inkeys.as_slice(),
-        );
-        assert_eq!(
-            true,
-            xfr_note.is_err(),
-            "Xfr cannot be build if output asset types are different"
-        );
-        assert_eq!(
-            XfrCreationAssetError,
-            xfr_note.err().unwrap(),
-            "Xfr cannot be build if output asset types are different"
-        );
-=======
         let xfr_note = gen_xfr_note(&mut prng, inputs.as_slice(), outputs.as_slice(), inkeys.as_slice(), &id_proofs);
         assert_eq!(true, xfr_note.is_err(), "Xfr cannot be build if output asset types are different");
         assert_eq!(XfrCreationAssetError, xfr_note.err().unwrap(), "Xfr cannot be build if output asset types are different");
->>>>>>> e5bd2666
         outputs[3] = AssetRecord {
             amount: 24u64,
             asset_type: [0u8; 16],
             public_key: outputs[3].public_key,
         };
-<<<<<<< HEAD
-        let mut xfr_note = gen_xfr_note(
-            &mut prng,
-            inputs.as_slice(),
-            outputs.as_slice(),
-            inkeys.as_slice(),
-        )
-        .unwrap();
-=======
         let mut xfr_note = gen_xfr_note(&mut prng, inputs.as_slice(), outputs.as_slice(), inkeys.as_slice(), &id_proofs).unwrap();
->>>>>>> e5bd2666
         // modify xfr_note asset on an output
         let error;
         if confidential_asset {
@@ -1582,16 +1298,8 @@
             error = XfrVerifyAssetError;
         }
         xfr_note.multisig = compute_transfer_multisig(&xfr_note.body, inkeys.as_slice()).unwrap();
-<<<<<<< HEAD
-        assert_eq!(
-            Err(error),
-            verify_xfr_note(&xfr_note),
-            "Transfer with different asset types should fail verification"
-        );
-=======
         assert_eq!(Err(error), verify_xfr_note(&xfr_note, &null_policies),
                    "Transfer with different asset types should fail verification");
->>>>>>> e5bd2666
 
         //test 4:  one input asset different from rest
         let ar = AssetRecord {
@@ -1599,65 +1307,20 @@
             asset_type: [1u8; 16],
             public_key: inputs[1].asset_record.public_key,
         };
-<<<<<<< HEAD
-        inputs[1] = build_open_asset_record(
-            &mut prng,
-            &pc_gens,
-            &ar,
-            confidential_amount,
-            confidential_asset,
-            &None,
-        );
-        let xfr_note = gen_xfr_note(
-            &mut prng,
-            inputs.as_slice(),
-            outputs.as_slice(),
-            inkeys.as_slice(),
-        );
-        assert_eq!(
-            true,
-            xfr_note.is_err(),
-            "Xfr cannot be build if output asset types are different"
-        );
-        assert_eq!(
-            XfrCreationAssetError,
-            xfr_note.err().unwrap(),
-            "Xfr cannot be build if output asset types are different"
-        );
-=======
         inputs[1] = build_open_asset_record(&mut prng, &pc_gens, &ar,
                                             confidential_amount, confidential_asset, &None);
         let xfr_note = gen_xfr_note(&mut prng, inputs.as_slice(), outputs.as_slice(), inkeys.as_slice(), &id_proofs);
         assert_eq!(true, xfr_note.is_err(), "Xfr cannot be build if output asset types are different");
         assert_eq!(XfrCreationAssetError, xfr_note.err().unwrap(), "Xfr cannot be build if output asset types are different");
->>>>>>> e5bd2666
         //inputs[1] back to normal
         let ar = AssetRecord {
             amount: 10u64,
             asset_type: [0u8; 16],
             public_key: inputs[1].asset_record.public_key,
         };
-<<<<<<< HEAD
-        inputs[1] = build_open_asset_record(
-            &mut prng,
-            &pc_gens,
-            &ar,
-            confidential_amount,
-            confidential_asset,
-            &None,
-        );
-        let mut xfr_note = gen_xfr_note(
-            &mut prng,
-            inputs.as_slice(),
-            outputs.as_slice(),
-            inkeys.as_slice(),
-        )
-        .unwrap();
-=======
         inputs[1] = build_open_asset_record(&mut prng, &pc_gens, &ar,
                                             confidential_amount, confidential_asset, &None);
         let mut xfr_note = gen_xfr_note(&mut prng, inputs.as_slice(), outputs.as_slice(), inkeys.as_slice(), &id_proofs).unwrap();
->>>>>>> e5bd2666
         let old_asset_com = xfr_note.body.inputs[1].asset_type_commitment.clone();
         let old_asset_type = xfr_note.body.inputs[1].asset_type.clone();
         // modify xfr_note asset on an input
@@ -1670,31 +1333,15 @@
             error = XfrVerifyAssetError;
         }
         xfr_note.multisig = compute_transfer_multisig(&xfr_note.body, inkeys.as_slice()).unwrap();
-<<<<<<< HEAD
-        assert_eq!(
-            Err(error),
-            verify_xfr_note(&xfr_note),
-            "Confidential transfer with different asset types should fail verification ok"
-        );
-=======
         assert_eq!(Err(error), verify_xfr_note(&xfr_note, &null_policies),
                    "Confidential transfer with different asset types should fail verification ok");
->>>>>>> e5bd2666
 
         //test 5 asset tracing
         xfr_note.body.inputs[1].asset_type_commitment = old_asset_com;
         xfr_note.body.inputs[1].asset_type = old_asset_type;
         xfr_note.multisig = compute_transfer_multisig(&xfr_note.body, inkeys.as_slice()).unwrap();
-<<<<<<< HEAD
-        assert_eq!(
-            Ok(()),
-            verify_xfr_note(&xfr_note),
-            "Transfer is ok at this point"
-        );
-=======
         assert_eq!(Ok(()), verify_xfr_note(&xfr_note, &null_policies),
                    "Transfer is ok at this point");
->>>>>>> e5bd2666
 
         for (proof, bar) in xfr_note
             .body
@@ -1732,25 +1379,6 @@
                 .unwrap()
                 .clone();
             let new_enc = old_enc.e2 + pc_gens.B; //adding 1 to the exponent
-<<<<<<< HEAD
-            xfr_note.body.outputs[0].issuer_lock_type = Some(ElGamalCiphertext {
-                e1: old_enc.e1,
-                e2: new_enc,
-            });
-            xfr_note.multisig =
-                compute_transfer_multisig(&xfr_note.body, inkeys.as_slice()).unwrap();
-            assert_eq!(
-                Err(XfrVerifyIssuerTrackingAssetTypeError),
-                verify_xfr_note(&xfr_note),
-                "Transfer verification should fail due to error in AssetTracing verification"
-            );
-
-            //restore
-            xfr_note.body.outputs[0].issuer_lock_type = Some(old_enc);
-            xfr_note.multisig =
-                compute_transfer_multisig(&xfr_note.body, inkeys.as_slice()).unwrap();
-            assert_eq!(Ok(()), verify_xfr_note(&xfr_note), "Transfer is ok");
-=======
             xfr_note.body.outputs[0].issuer_lock_type = Some(ElGamalCiphertext{e1:old_enc.e1, e2: new_enc});
             xfr_note.multisig = compute_transfer_multisig(&xfr_note.body, inkeys.as_slice()).unwrap();
             assert_eq!(Err(XfrVerifyIssuerTrackingAssetTypeError), verify_xfr_note(&xfr_note, &null_policies),
@@ -1761,7 +1389,6 @@
             xfr_note.multisig = compute_transfer_multisig(&xfr_note.body, inkeys.as_slice()).unwrap();
             assert_eq!(Ok(()), verify_xfr_note(&xfr_note, &null_policies),
                        "Transfer is ok");
->>>>>>> e5bd2666
         }
         // test bad amount tracking
         if asset_tracking && confidential_amount {
@@ -1770,30 +1397,10 @@
                 .as_ref()
                 .unwrap();
             let new_enc = old_enc.0.e2 + pc_gens.B; //adding 1 to the exponent
-<<<<<<< HEAD
-            xfr_note.body.outputs[0].issuer_lock_amount = Some((
-                ElGamalCiphertext {
-                    e1: old_enc.0.e1,
-                    e2: new_enc,
-                },
-                ElGamalCiphertext {
-                    e1: old_enc.1.e1,
-                    e2: old_enc.1.e2,
-                },
-            ));
-            xfr_note.multisig =
-                compute_transfer_multisig(&xfr_note.body, inkeys.as_slice()).unwrap();
-            assert_eq!(
-                Err(XfrVerifyIssuerTrackingAmountError),
-                verify_xfr_note(&xfr_note),
-                "Transfer verification should fail due to error in AssetTracing verification"
-            );
-=======
             xfr_note.body.outputs[0].issuer_lock_amount = Some((ElGamalCiphertext{e1:old_enc.0.e1, e2: new_enc} , ElGamalCiphertext{e1:old_enc.1.e1, e2: old_enc.1.e2}));
             xfr_note.multisig = compute_transfer_multisig(&xfr_note.body, inkeys.as_slice()).unwrap();
             assert_eq!(Err(XfrVerifyIssuerTrackingAmountError), verify_xfr_note(&xfr_note, &null_policies),
                        "Transfer verification should fail due to error in AssetTracing verification");
->>>>>>> e5bd2666
         }
     }
 
