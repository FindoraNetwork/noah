--- conflicted
+++ resolved
@@ -1,8 +1,4 @@
 pub mod elgamal;
-<<<<<<< HEAD
-pub mod hash;
-=======
 pub mod hash_functions;
->>>>>>> 3ae09da9
 pub mod hybrid_encryption;
 pub mod signatures;