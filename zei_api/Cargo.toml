[package]
name = "zei"
version = "0.1.4"
authors = ["Findora <engineering@findora.org>"]
edition = "2018"
description = "Zei Platform Interface"

[[bin]]
name = "gen-params"
path = "src/bin/gen-params.rs"

[lib]
name = "zei"
crate-type = ["rlib"]

[dependencies]
algebra = { path = "../algebra" }
boolinator = "2.4.0"
bulletproofs = { package = "bulletproofs", git = "https://github.com/FindoraNetwork/bp", branch = "batch_verification", features = ["yoloproofs"] }
crypto = { path = "../crypto" }
curve25519-dalek = { version =  "3.0.0", features = ["serde"] }
digest = "0.9"
ed25519-dalek = "1.0.0"
itertools = "0.8.0"
linear-map = "1.2.0"
merlin = "2.0"
rand_core = { version = "0.5", default-features = false, features = ["alloc"] }
rand_chacha = "0.2"
rmp-serde = "0.13.7"
serde = "1.0"
serde_derive = "1.0"
serde_str = "0.1.0"
sha2 = "0.9.0"
utils = { path = "../utils" }
wasm-bindgen = { version = "0.2.50", features = ["serde-serialize"]  }
poly-iops = { path = "../poly-iops" }
structopt = "0.3.17"
bincode = "1.3.1"
<<<<<<< HEAD
ruc = { git = "ssh://github.com/FindoraNetwork/RUC.git", branch = "master" }
=======
ruc = { git = "https://github.com/FindoraNetwork/RUC.git", branch = "master" }
storage = { git = "https://github.com/FindoraNetwork/storage.git", tag = "v0.1.1" }
parking_lot = "0.11.1"
>>>>>>> 6ffb9af7

[dev-dependencies]
bit-array = "0.4.3"
criterion = "0.3.1"
criterion-cycles-per-byte = "0.1.1"
lazy_static = "1.4.0"
rand = { version = "0.7", default-features = false }
serde_json = "1.0"
typenum = "1.11.2"
bench-utils = { path = "../bench-utils" }

[features]
default = ["std", "u64_backend"]
std = ["curve25519-dalek/std"]
alloc = ["curve25519-dalek/alloc"]
nightly = ["curve25519-dalek/nightly", "rand/nightly"]
u64_backend = ["curve25519-dalek/u64_backend"]
u32_backend = ["curve25519-dalek/u32_backend"]
avx2_backend = ["curve25519-dalek/avx2_backend"]


[[bench]]
name = "xfr_note_idtracking_assettracking_singleasset_time"
harness = false

[[bench]]
name = "xfr_note_idtracking_assettracking_singleasset_cycles"
harness = false

[[bench]]
name = "xfr_note_idtracking_assettracking_multiasset_time"
harness = false

[[bench]]
name = "xfr_note_idtracking_assettracking_multiasset_cycles"
harness = false

[[bench]]
name = "xfr_note_noidtracking_noassettracking_singleasset_time"
harness = false

[[bench]]
name = "xfr_note_noidtracking_noassettracking_singleasset_cycles"
harness = false

[[bench]]
name = "xfr_body_idtracking_assettracking_singleasset_time"
harness = false

[[bench]]
name = "xfr_body_idtracking_assettracking_singleasset_cycles"
harness = false

[[bench]]
name = "xfr_note_batch_cycles"
harness = false

[[bench]]
name = "xfr_note_batch_time"
harness = false

[[bench]]
name = "xfr_note_idtracking_noassettracking_singleasset_time"
harness = false

[[bench]]
name = "xfr_note_idtracking_noassettracking_singleasset_cycles"
harness = false<|MERGE_RESOLUTION|>--- conflicted
+++ resolved
@@ -36,13 +36,9 @@
 poly-iops = { path = "../poly-iops" }
 structopt = "0.3.17"
 bincode = "1.3.1"
-<<<<<<< HEAD
-ruc = { git = "ssh://github.com/FindoraNetwork/RUC.git", branch = "master" }
-=======
 ruc = { git = "https://github.com/FindoraNetwork/RUC.git", branch = "master" }
 storage = { git = "https://github.com/FindoraNetwork/storage.git", tag = "v0.1.1" }
 parking_lot = "0.11.1"
->>>>>>> 6ffb9af7
 
 [dev-dependencies]
 bit-array = "0.4.3"
