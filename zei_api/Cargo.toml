--- conflicted
+++ resolved
@@ -36,12 +36,8 @@
 poly-iops = { path = "../poly-iops" }
 structopt = "0.3.17"
 bincode = "1.3.1"
-<<<<<<< HEAD
-ruc = "0.6.2"
+ruc = "1.0"
 parking_lot = "0.11.1"
-=======
-ruc = "1.0"
->>>>>>> b9656a08
 
 [dev-dependencies]
 accumulators = { path = "../accumulators" }
