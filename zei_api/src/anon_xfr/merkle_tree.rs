use crate::anon_xfr::keys::AXfrPubKey;
use crate::anon_xfr::structs::{AnonBlindAssetRecord, MTLeafInfo, MTNode, MTPath};
use algebra::bls12_381::BLSScalar;
use algebra::groups::{Scalar, Zero};
use crypto::basics::hash::rescue::RescueInstance;
use itertools::Itertools;
use ruc::{Result, RucResult};
use std::borrow::Borrow;
use std::collections::hash_map::Iter;
use std::collections::HashMap;
use storage::db::MerkleDB;
use storage::store::{PrefixedStore, Stated, Store};
use utils::serialization::ZeiFromToBytes;

// const HASH_SIZE: i32 = 32;             // assuming we are storing SHA256 hash of abar
// const MAX_KEYS: u64 = u64::MAX;
const TREE_DEPTH: usize = 41; // ceil(log(u64::MAX, 3))
const BASE_KEY: &str = "abar:root:";
const ENTRY_COUNT_KEY: &str = "abar:entrycount:";

#[derive(Debug, PartialEq, Clone)]
pub enum Path {
    Left,
    Middle,
    Right,
}

///
/// PersistentMerkleTree is a 3-ary merkle tree
///
/// Usage:
///    ```
///
///     use std::collections::HashMap;
///     use std::thread;
///     use storage::db::TempRocksDB;
///     use std::sync::Arc;
///     use parking_lot::RwLock;
///     use storage::state::{ChainState, State};
///     use storage::store::PrefixedStore;
///     use zei::anon_xfr::merkle_tree::PersistentMerkleTree;
///     use algebra::bls12_381::BLSScalar;
///     use algebra::groups::Zero;
///     use zei::anon_xfr::structs::{AnonBlindAssetRecord, OpenAnonBlindAssetRecord};
///     use crypto::basics::hash::rescue::RescueInstance;
///
///
///     let hash = RescueInstance::new();
///
///         let path = thread::current().name().unwrap().to_owned();
///         let fdb = TempRocksDB::open(path).expect("failed to open db");
///         let cs = Arc::new(RwLock::new(ChainState::new(
///             fdb,
///             "test_db".to_string(),
///             0,
///         )));
///         let mut state = State::new(cs);
///         let mut store = PrefixedStore::new("my_store", &mut state);
///         let mut mt = PersistentMerkleTree::new(store).unwrap();
///
///         mt.get_current_root_hash();
///
///         mt.add_abar(&AnonBlindAssetRecord::from_oabar(&OpenAnonBlindAssetRecord::default()));
///            mt.commit();
///         mt.generate_proof(0);
///
///
/// ```
///
///
///
///
///
///

pub struct PersistentMerkleTree<'a, D: MerkleDB> {
    entry_count: u64,
    version: u64,
    store: PrefixedStore<'a, D>,
}

impl<'a, D: MerkleDB> PersistentMerkleTree<'a, D> {
    // Generates a new PersistentMerkleTree based on a sessioned KV store
    pub fn new(mut store: PrefixedStore<'a, D>) -> Result<PersistentMerkleTree<'a, D>> {
        let mut entry_count = 0;
        let mut version = 0;
        match store.get(BASE_KEY.as_bytes()).unwrap() {
            None => {
                let hash = RescueInstance::new();
                let zero_hash: BLSScalar = hash.rescue_hash(&[
                    BLSScalar::zero(),
                    BLSScalar::zero(),
                    BLSScalar::zero(),
                    BLSScalar::zero(),
                ])[0];
                store
                    .set(BASE_KEY.as_bytes(), zero_hash.zei_to_bytes())
                    .unwrap();
                store
                    .set(ENTRY_COUNT_KEY.as_bytes(), 0u64.to_be_bytes().to_vec())
                    .unwrap();
            }
            Some(_) => {
                // TODO: In the case that a pre-existing tree is loaded, calculate the entry-count.
                let ecb = store.get(ENTRY_COUNT_KEY.as_bytes()).unwrap();
                match ecb {
                    Some(bytes) => {
                        let array: [u8; 8] = [
                            bytes[0], bytes[1], bytes[2], bytes[3], bytes[4], bytes[5],
                            bytes[6], bytes[7],
                        ];
                        entry_count = u64::from_be_bytes(array);
                        version = store.height().c(d!())?;
                    }
                    None => return Err(eg!("entry count key not found in Store")),
                };
            }
        };
        Ok(PersistentMerkleTree {
            entry_count,
            version,
            store,
        })
    }

    pub fn add_abar(&mut self, abar: &AnonBlindAssetRecord) -> Result<u64> {
        let mut cache = Cache::new();
        // 1. generate keys of ancestors for update in tree
        let path = get_path_from_uid(self.entry_count);
        let keys = generate_path_keys(path);

        let (leaf, ancestors) = keys.as_slice().split_last().unwrap();

        // 2. Hash ABAR and save leaf node
        let uid = self.entry_count;
        let hash = Self::hash_abar(uid, abar);

        cache.set(leaf, hash.zei_to_bytes());

        // 3. update hash of all ancestors of the new leaf
        for node_key in ancestors.iter().rev() {
            let parse_hash = |key: &str| -> Result<BLSScalar> {
                if let Some(b) = cache.get(key) {
                    return BLSScalar::zei_from_bytes(b.as_slice());
                }
                match self.get(key.as_bytes()).unwrap() {
                    Some(b) => BLSScalar::zei_from_bytes(b.as_slice()),
                    None => Ok(BLSScalar::zero()),
                }
            };
            let left_child_hash = parse_hash(format!("{}{}", node_key, "l").as_str())?;
            let middle_child_hash = parse_hash(format!("{}{}", node_key, "m").as_str())?;
            let right_child_hash = parse_hash(format!("{}{}", node_key, "r").as_str())?;

            let hasher = RescueInstance::new();
            let hash = hasher.rescue_hash(&[
                left_child_hash,
                middle_child_hash,
                right_child_hash,
                BLSScalar::zero(),
            ])[0];
            cache.set(node_key, BLSScalar::zei_to_bytes(&hash));
        }

        self.entry_count += 1;
        cache.set(ENTRY_COUNT_KEY, self.entry_count.to_be_bytes().to_vec());

        for (k, v) in cache.iter() {
            self.store.set(k.as_bytes(), v.to_vec())?;
        }
        Ok(uid)
    }

    pub fn generate_proof(&self, id: u64) -> Result<MTLeafInfo> {
        let path = get_path_from_uid(id);
        let keys = generate_path_keys(path);

        let mut previous = keys.first().unwrap();

        let nodes: Vec<MTNode> = keys
            .iter()
            .skip(1)
            .map(|key| {
                // if current node is not present in store then it is not a valid uid to generate
                if !self.store.exists(key.as_bytes()).unwrap() {
                    return Err(eg!("uid not found in tree, cannot generate proof"));
                }

                let direction = key.chars().last();
                let mut node = MTNode {
                    siblings1: Default::default(),
                    siblings2: Default::default(),
                    is_left_child: 1,
                    is_right_child: 0,
                };
                let sib1_key;
                let sib2_key;
                match direction {
                    Some('l') => {
                        sib1_key = format!("{}{}", previous, "m");
                        sib2_key = format!("{}{}", previous, "r");
                    }
                    Some('m') => {
                        sib1_key = format!("{}{}", previous, "l");
                        sib2_key = format!("{}{}", previous, "r");
                    }
                    Some('r') => {
                        sib1_key = format!("{}{}", previous, "l");
                        sib2_key = format!("{}{}", previous, "m");
                    }
                    _ => return Err(eg!("incorrect key")),
                };
                if let Some(b) = self.store.get(sib1_key.as_bytes()).unwrap() {
                    node.siblings1 = BLSScalar::zei_from_bytes(b.as_slice())?;
                }
                if let Some(b) = self.store.get(sib2_key.as_bytes()).unwrap() {
                    node.siblings2 = BLSScalar::zei_from_bytes(b.as_slice())?;
                }

                previous = key;
                Ok(node)
            })
            .collect::<Result<Vec<MTNode>>>()?;

        Ok(MTLeafInfo {
            path: MTPath { nodes },
            root: self.get_current_root_hash().unwrap(),
            root_version: 0,
            uid: id,
        })
    }

    pub fn get_current_root_hash(&self) -> Result<BLSScalar> {
        match self.store.get(BASE_KEY.as_bytes()).unwrap() {
            Some(hash) => BLSScalar::zei_from_bytes(hash.as_slice()),
            None => Err(eg!("root hash key not found")),
        }
    }

    fn hash_abar(uid: u64, abar: &AnonBlindAssetRecord) -> BLSScalar {
        let hash = RescueInstance::new();

        let pk_hash = hash.rescue_hash(&[
            abar.public_key.0.point_ref().get_x(),
            abar.public_key.0.point_ref().get_y(),
            BLSScalar::zero(),
            BLSScalar::zero(),
        ])[0];

        hash.rescue_hash(&[
            BLSScalar::from_u64(uid),
            abar.amount_type_commitment,
            pk_hash,
            BLSScalar::zero(),
        ])[0]
    }

    #[allow(dead_code)]
    pub fn commit(&mut self) -> Result<u64> {
        let (_, ver) = self.store.state_mut().commit(self.version + 1).c(d!())?;
        self.version = ver;
        Ok(self.version)
    }

    fn get(&self, key: &[u8]) -> Result<Option<Vec<u8>>> {
        self.store.get(key)
    }
}

struct Cache {
    store: HashMap<String, Vec<u8>>,
}

impl Cache {
    fn new() -> Cache {
        Cache {
            store: HashMap::new(),
        }
    }
    fn set(&mut self, key: &str, val: Vec<u8>) {
        self.store.insert(key.to_string(), val);
    }
    fn get(&self, key: &str) -> Option<&Vec<u8>> {
        self.store.get(key)
    }
    fn iter(&self) -> Iter<'_, String, Vec<u8>> {
        self.store.iter()
    }
}

#[derive(Clone, Debug, PartialEq, Eq, Serialize, Deserialize, Default)]
pub struct MerkleTree {
    root_hash: BLSScalar,
    // consistency_hash: HashValue,
    version_count: usize,
    version: HashMap<usize, BLSScalar>,

    entry_count: u64,

    root: Option<Box<Node>>,
    uncommitted_data: Vec<(BLSScalar, AnonBlindAssetRecord)>,

    leaf_lookup: HashMap<u64, AnonBlindAssetRecord>,
}

///
/// MerkleTree is a 3-ary dense tree implmentation for storing any BLSScalar as a log
/// of existence. It is designed to be used for abar hash storage and merkle path
/// proof.
///
/// Usage:
///     ```
///
///     use zei::anon_xfr::structs::{AnonBlindAssetRecord, OpenAnonBlindAssetRecord};
///     use zei::anon_xfr::merkle_tree::MerkleTree;
///     let mut mt = MerkleTree::new();
///
///     let uid0 = mt.add_abar(&AnonBlindAssetRecord::from_oabar(&OpenAnonBlindAssetRecord::default())).unwrap();
///
///     let version = mt.commit();
///
///     let leaf_info = mt.get_mt_leaf_info(uid0).unwrap();
/// ```
///
///
///
impl MerkleTree {
    pub fn new() -> MerkleTree {
        let mut mt = MerkleTree {
            root_hash: Default::default(),
            version_count: 0,
            version: HashMap::new(),
            entry_count: 0,
            root: Option::from(Box::from(Node {
                left_child: None,
                middle_child: None,
                right_child: None,
                hash: Default::default(),
                data: None,
                is_leaf: false,
            })),
            uncommitted_data: vec![],
            leaf_lookup: Default::default(),
        };

        mt.root_hash = mt.root.as_mut().unwrap().update_hash();
        mt.version.insert(0, mt.root_hash);

        mt
    }

    pub fn add_abar(&mut self, abar: &AnonBlindAssetRecord) -> Result<u64> {
        let hash = RescueInstance::new();
        let uid = self.entry_count + self.uncommitted_data.len() as u64;

        let pk_hash = hash.rescue_hash(&[
            abar.public_key.0.point_ref().get_x(),
            abar.public_key.0.point_ref().get_y(),
            BLSScalar::zero(),
            BLSScalar::zero(),
        ])[0];

        let data = hash.rescue_hash(&[
            BLSScalar::from_u64(uid),
            abar.amount_type_commitment,
            pk_hash,
            BLSScalar::zero(),
        ])[0];

        self.add_new_leaf(data, abar.clone())
    }

    fn add_new_leaf(
        &mut self,
        data: BLSScalar,
        abar: AnonBlindAssetRecord,
    ) -> Result<u64> {
        // TODO: wrap in Mutex
        let new_id: u64 = self.entry_count + self.uncommitted_data.len() as u64;

        self.uncommitted_data.push((data, abar));

        Ok(new_id)
    }

    pub fn get_mt_leaf_info(&self, id: u64) -> Result<MTLeafInfo> {
        let mut info = MTLeafInfo {
            uid: id,
            root: self.root_hash,
            root_version: self.version_count,
            ..Default::default()
        };

        let mut current = &self.root;
        let path = MerkleTree::get_path_from_uid(id);
        let mut depth = 0;
        while !current.as_ref().unwrap().is_leaf {
            let mut node = MTNode {
                siblings1: Default::default(),
                siblings2: Default::default(),
                is_left_child: 0,
                is_right_child: 0,
            };

            let current_node = current.as_ref().unwrap();

            let next = {
                match path[depth] {
                    Path::Left => {
                        node.is_left_child = 1;
                        node.siblings1 = current_node._get_middle_child_hash();
                        node.siblings2 = current_node._get_right_child_hash();
                        &current_node.left_child
                    }
                    Path::Middle => {
                        node.siblings1 = current_node._get_left_child_hash();
                        node.siblings2 = current_node._get_right_child_hash();
                        &current_node.middle_child
                    }
                    Path::Right => {
                        node.is_right_child = 1;
                        node.siblings1 = current_node._get_left_child_hash();
                        node.siblings2 = current_node._get_middle_child_hash();
                        &current_node.right_child
                    }
                }
            };

            if next.is_some() {
                info.path.nodes.push(node);
                depth += 1;
                current = &next;
            } else {
                return Err(eg!("uid not found in tree"));
            }
        }

        Ok(info)
    }

    pub fn commit(&mut self) -> Result<usize> {
        if self.uncommitted_data.is_empty() {
            return Ok(self.version_count);
        }

        let mut root_hash = BLSScalar::default();
        let root = self.root.as_mut().unwrap();

        for data in self.uncommitted_data.iter() {
            let new_id = self.entry_count;
            let path = MerkleTree::get_path_from_uid(new_id);

            root_hash = root.add_child(data.0, path, 0)?;
            self.leaf_lookup.insert(new_id, data.1.clone());
            self.entry_count += 1;
        }
        self.uncommitted_data.clear();
        self.root_hash = root_hash;

        self.version_count += 1;
        self.version.insert(self.version_count, self.root_hash);

        Ok(self.version_count)
    }

    pub fn discard(&mut self) {
        self.uncommitted_data.clear();
    }

    pub fn get_committed_count(&self) -> u64 {
        self.entry_count
    }

    pub fn get_uncommitted_count(&self) -> u64 {
        self.uncommitted_data.len() as u64
    }

    pub fn get_path_from_uid(mut uid: u64) -> Vec<Path> {
        let mut path: Vec<Path> = Vec::new();
        let mut count = 0;
        while count < TREE_DEPTH {
            let rem = uid % 3;
            uid /= 3;

            match rem {
                0 => path.push(Path::Left),
                1 => path.push(Path::Middle),
                2 => path.push(Path::Right),
                _ => {}
            }
            count += 1;
        }
        path.reverse();
        path
    }

    pub fn get_owned_abars_uids(&self, pub_key: AXfrPubKey) -> Vec<u64> {
        self.leaf_lookup
            .iter()
            .filter_map(|(id, abar)| {
                if abar.public_key == pub_key {
                    return Option::from(*id);
                }
                None
            })
            .collect_vec()
    }

    pub fn get_owned_abars(&self, pub_key: AXfrPubKey) -> Vec<AnonBlindAssetRecord> {
        self.leaf_lookup
            .iter()
            .filter_map(|(_id, abar)| {
                if abar.public_key == pub_key {
                    return Option::from(abar.clone());
                }
                None
            })
            .collect_vec()
    }

    pub fn get_latest_hash(&self) -> BLSScalar {
        self.root_hash
    }

    pub fn get_version_hash(&self, version: usize) -> Result<BLSScalar> {
        match self.version.get(&version) {
            None => Err(eg!("version not found in merkle tree")),
            Some(h) => Ok(*h),
        }
    }
}

#[derive(Clone, Debug, PartialEq, Eq, Serialize, Deserialize, Default)]
pub struct Node {
    left_child: Option<Box<Node>>,
    middle_child: Option<Box<Node>>,
    right_child: Option<Box<Node>>,
    hash: BLSScalar,

    data: Option<BLSScalar>,
    is_leaf: bool,
}

impl Node {
    pub fn default() -> Node {
        Node {
            left_child: None,
            middle_child: None,
            right_child: None,
            hash: BLSScalar::zero(),
            data: None,
            is_leaf: false,
        }
    }

    pub fn add_child(
        &mut self,
        data: BLSScalar,
        path: Vec<Path>,
        depth: usize,
    ) -> Result<BLSScalar> {
        let hasher = RescueInstance::new();

        if depth == TREE_DEPTH {
            if self.data.is_some() {
                return Err(eg!("wrong uid"));
            }
            self.is_leaf = true;
            self.data = Option::from(data);
            self.hash = data;
            return Ok(self.hash);
        }

        match path[depth] {
            Path::Left => {
                if self.left_child.is_none() {
                    self.left_child = Option::from(Box::from(Node {
                        left_child: None,
                        middle_child: None,
                        right_child: None,
                        hash: Default::default(),
                        data: None,
                        is_leaf: false,
                    }));
                }
                let left_hash = self.left_child.as_mut().unwrap().add_child(
                    data,
                    path,
                    depth + 1,
                )?;

                self.hash = hasher.rescue_hash(&[
                    left_hash,
                    self.middle_child
                        .as_ref()
                        .unwrap_or(&Box::from(Node::default()))
                        .hash,
                    self.right_child
                        .as_ref()
                        .unwrap_or(&Box::from(Node::default()))
                        .hash,
                    BLSScalar::zero(),
                ])[0];

                Ok(self.hash)
            }
            Path::Middle => {
                if self.middle_child.is_none() {
                    self.middle_child = Option::from(Box::from(Node {
                        left_child: None,
                        middle_child: None,
                        right_child: None,
                        hash: Default::default(),
                        data: None,
                        is_leaf: false,
                    }));
                }
                let middle_hash = self.middle_child.as_mut().unwrap().add_child(
                    data,
                    path,
                    depth + 1,
                )?;
                self.hash = hasher.rescue_hash(&[
                    self.left_child
                        .as_ref()
                        .unwrap_or(&Box::from(Node::default()))
                        .hash,
                    middle_hash,
                    self.right_child
                        .as_ref()
                        .unwrap_or(&Box::from(Node::default()))
                        .hash,
                    BLSScalar::zero(),
                ])[0];

                Ok(self.hash)
            }
            Path::Right => {
                if self.right_child.is_none() {
                    self.right_child = Option::from(Box::from(Node {
                        left_child: None,
                        middle_child: None,
                        right_child: None,
                        hash: Default::default(),
                        data: None,
                        is_leaf: false,
                    }));
                }
                let right_hash = self.right_child.as_mut().unwrap().add_child(
                    data,
                    path,
                    depth + 1,
                )?;
                self.hash = hasher.rescue_hash(&[
                    self.left_child
                        .as_ref()
                        .unwrap_or(&Box::from(Node::default()))
                        .hash,
                    self.middle_child
                        .as_ref()
                        .unwrap_or(&Box::from(Node::default()))
                        .hash,
                    right_hash,
                    BLSScalar::zero(),
                ])[0];

                Ok(self.hash)
            }
        }
    }

    #[inline(always)]
    pub fn update_hash(&mut self) -> BLSScalar {
        let hash = RescueInstance::new();

        self.hash = hash.rescue_hash(&[
            self._get_left_child_hash(),
            self._get_middle_child_hash(),
            self._get_right_child_hash(),
            BLSScalar::zero(),
        ])[0];

        self.hash
    }

    fn _get_left_child_hash(&self) -> BLSScalar {
        self.left_child
            .as_ref()
            .unwrap_or(&Box::from(Node::default()))
            .hash
    }
    fn _get_middle_child_hash(&self) -> BLSScalar {
        self.middle_child
            .as_ref()
            .unwrap_or(&Box::from(Node::default()))
            .hash
    }
    fn _get_right_child_hash(&self) -> BLSScalar {
        self.right_child
            .as_ref()
            .unwrap_or(&Box::from(Node::default()))
            .hash
    }
}

fn generate_path_keys(path_stream: Vec<Path>) -> Vec<String> {
    let mut key = BASE_KEY.to_owned();
    let mut keys: Vec<String> = path_stream
        .into_iter()
        .map(|path| {
            key.push_str(get_path_str(path).borrow());
            key.clone()
        })
        .collect();

    keys.insert(0, BASE_KEY.to_owned());
    keys
}

fn get_path_str(p: Path) -> String {
    match p {
        Path::Left => "l".to_string(),
        Path::Middle => "m".to_string(),
        Path::Right => "r".to_string(),
    }
}

pub fn get_path_from_uid(mut uid: u64) -> Vec<Path> {
    let mut path: Vec<Path> = Vec::new();
    let mut count = 0;
    while count < TREE_DEPTH {
        let rem = uid % 3;
        uid /= 3;

        match rem {
            0 => path.push(Path::Left),
            1 => path.push(Path::Middle),
            2 => path.push(Path::Right),
            _ => {}
        }
        count += 1;
    }
    path.reverse();
    path
}

#[cfg(test)]
mod tests {
    use crate::anon_xfr::circuits::{
        add_merkle_path_variables, compute_merkle_root, AccElemVars,
    };
    use crate::anon_xfr::keys::AXfrKeyPair;
    use crate::anon_xfr::merkle_tree::{
        generate_path_keys, MerkleTree, Path, PersistentMerkleTree, BASE_KEY,
    };
    use crate::anon_xfr::structs::{AnonBlindAssetRecord, OpenAnonBlindAssetRecord};
    use algebra::bls12_381::BLSScalar;
    use algebra::groups::{One, Scalar, ScalarArithmetic, Zero};
    use crypto::basics::hash::rescue::RescueInstance;
    use parking_lot::RwLock;
    use poly_iops::plonk::turbo_plonk_cs::ecc::Point;
    use poly_iops::plonk::turbo_plonk_cs::TurboPlonkConstraintSystem;
    use rand_chacha::ChaChaRng;
    use rand_core::SeedableRng;
    use ruc::*;
    use std::sync::Arc;
    use std::thread;
    use storage::db::{RocksDB, TempRocksDB};
    use storage::state::{ChainState, State};
    use storage::store::PrefixedStore;

    #[test]
    pub fn test_generate_path_keys() {
        let keys = generate_path_keys(vec![Path::Right, Path::Left, Path::Middle]);
        assert_eq!(
            keys,
            vec!["abar:root:", "abar:root:r", "abar:root:rl", "abar:root:rlm"]
        );
    }

    #[test]
    pub fn test_tree() {
        let hash = RescueInstance::new();

        let mut mt = MerkleTree::new();
        assert_eq!(
            mt.root_hash,
            hash.rescue_hash(&[
                BLSScalar::zero(),
                BLSScalar::zero(),
                BLSScalar::zero(),
                BLSScalar::zero()
            ])[0]
        );

        let uid = mt
            .add_new_leaf(
                BLSScalar::one(),
                AnonBlindAssetRecord {
                    amount_type_commitment: Default::default(),
                    public_key: Default::default(),
                },
            )
            .unwrap();
        assert_eq!(uid, 0u64);
        assert_eq!(mt.get_committed_count(), 0);

        let first_hash = mt.root_hash.get_scalar();

        let uid2 = mt
            .add_new_leaf(
                BLSScalar::zero(),
                AnonBlindAssetRecord {
                    amount_type_commitment: Default::default(),
                    public_key: Default::default(),
                },
            )
            .unwrap();
        assert_eq!(uid2, 1u64);
        assert_eq!(first_hash, mt.root_hash.get_scalar());
        assert_eq!(mt.get_committed_count(), 0);

        assert_eq!(mt.commit().unwrap(), 1);
        assert_ne!(mt.root_hash.get_scalar(), first_hash);
        assert_eq!(mt.get_committed_count(), 2);
        assert_eq!(mt.get_uncommitted_count(), 0);
        let first_commit_hash = mt.root_hash;

        let uid3 = mt
            .add_new_leaf(
                BLSScalar::one().add(&BLSScalar::one()),
                AnonBlindAssetRecord {
                    amount_type_commitment: Default::default(),
                    public_key: Default::default(),
                },
            )
            .unwrap();
        assert_eq!(uid3, 2u64);
        assert_eq!(first_commit_hash, mt.root_hash);
        assert_eq!(mt.get_committed_count(), 2);

        let leaf_info = mt.get_mt_leaf_info(0).unwrap();
        assert_eq!(leaf_info.root, first_commit_hash);
        assert_eq!(leaf_info.root_version, 1);
        assert_eq!(leaf_info.uid, 0);
        assert_eq!(leaf_info.path.nodes.first().unwrap().is_left_child, 1u8);
        assert_eq!(leaf_info.path.nodes.first().unwrap().is_right_child, 0u8);
        assert_eq!(leaf_info.path.nodes.last().unwrap().is_left_child, 1u8);
        assert_eq!(leaf_info.path.nodes.last().unwrap().is_right_child, 0u8);

        let leaf_info = mt.get_mt_leaf_info(1).unwrap();
        assert_eq!(leaf_info.root, first_commit_hash);
        assert_eq!(leaf_info.root_version, 1);
        assert_eq!(leaf_info.uid, 1);
        assert_eq!(leaf_info.path.nodes.first().unwrap().is_left_child, 0u8);
        assert_eq!(leaf_info.path.nodes.first().unwrap().is_right_child, 0u8);
        assert_eq!(leaf_info.path.nodes.last().unwrap().is_left_child, 1u8);
        assert_eq!(leaf_info.path.nodes.last().unwrap().is_right_child, 0u8);

        assert!(mt.get_mt_leaf_info(2).is_err());

        assert_eq!(mt.commit().unwrap(), 2);
        let leaf_info = mt.get_mt_leaf_info(2).unwrap();
        assert_eq!(leaf_info.root, mt.root_hash);
        assert_eq!(leaf_info.root_version, 2);
        assert_eq!(leaf_info.uid, 2);
        assert_eq!(leaf_info.path.nodes.first().unwrap().is_left_child, 0u8);
        assert_eq!(leaf_info.path.nodes.first().unwrap().is_right_child, 1u8);
        assert_eq!(leaf_info.path.nodes.last().unwrap().is_left_child, 1u8);
        assert_eq!(leaf_info.path.nodes.last().unwrap().is_right_child, 0u8);
    }

<<<<<<< HEAD
    let leaf_info = mt.get_mt_leaf_info(uid).unwrap();
    let path_vars = add_merkle_path_variables(&mut cs, leaf_info.path.clone());
    let root_var = compute_merkle_root(&mut cs, elem, &path_vars);

    // Check Merkle root correctness
    let witness = cs.get_and_clear_witness();
    assert!(cs.verify_witness(&witness, &[]).is_ok());

    let hash = RescueInstance::new();
    let zero = BLSScalar::zero();
    let pk_hash = hash.rescue_hash(&[
        key_pair.pub_key().as_jubjub_point().get_x(),
        key_pair.pub_key().as_jubjub_point().get_y(),
        zero,
        zero,
    ])[0];
    let mut node = hash.rescue_hash(&[
        BLSScalar::from_u64(uid),
        abar.amount_type_commitment,
        pk_hash,
        zero,
    ])[0];
    let mut depth = 0;
    leaf_info
        .path
        .nodes
        .iter()
        .rev()
        .map(|n| {
            if n.is_left_child == 1u8 {
                node = hash.rescue_hash(&[node, n.siblings1, n.siblings2, zero])[0];
            } else if n.is_right_child == 1u8 {
                node = hash.rescue_hash(&[n.siblings1, n.siblings2, node, zero])[0];
            } else {
                node = hash.rescue_hash(&[n.siblings1, node, n.siblings2, zero])[0];
            }
            println!("hash: {:X?}, depth: {}", node, depth);
            depth += 1;
        })
        .last();
    println!("root hash{:X?}", node);

    assert_eq!(witness[root_var], node);
    assert_eq!(witness[root_var], mt.version[&leaf_info.root_version]);

    let uid2 = mt.add_abar(&abar).unwrap();
    let _ver = mt.commit().unwrap();
    let mut list = mt.get_owned_abars_uids(abar.public_key.clone());
    list.sort_unstable();
    assert_eq!(list, vec![uid, uid2]);
    assert_eq!(
        mt.get_owned_abars(abar.public_key.clone()),
        vec![abar.clone(), abar]
    );
=======
    #[test]
    fn test_get_path() {
        let zero_path = MerkleTree::get_path_from_uid(0);
        assert_eq!(zero_path[0], Path::Left);
        assert_eq!(zero_path[1], Path::Left);
        assert_eq!(zero_path[2], Path::Left);
        assert_eq!(zero_path[40], Path::Left);

        let one_path = MerkleTree::get_path_from_uid(1);
        assert_eq!(
            one_path,
            vec![
                Path::Left,
                Path::Left,
                Path::Left,
                Path::Left,
                Path::Left,
                Path::Left,
                Path::Left,
                Path::Left,
                Path::Left,
                Path::Left,
                Path::Left,
                Path::Left,
                Path::Left,
                Path::Left,
                Path::Left,
                Path::Left,
                Path::Left,
                Path::Left,
                Path::Left,
                Path::Left,
                Path::Left,
                Path::Left,
                Path::Left,
                Path::Left,
                Path::Left,
                Path::Left,
                Path::Left,
                Path::Left,
                Path::Left,
                Path::Left,
                Path::Left,
                Path::Left,
                Path::Left,
                Path::Left,
                Path::Left,
                Path::Left,
                Path::Left,
                Path::Left,
                Path::Left,
                Path::Left,
                Path::Middle
            ]
        );

        let two_path = MerkleTree::get_path_from_uid(2);
        assert_eq!(
            two_path,
            vec![
                Path::Left,
                Path::Left,
                Path::Left,
                Path::Left,
                Path::Left,
                Path::Left,
                Path::Left,
                Path::Left,
                Path::Left,
                Path::Left,
                Path::Left,
                Path::Left,
                Path::Left,
                Path::Left,
                Path::Left,
                Path::Left,
                Path::Left,
                Path::Left,
                Path::Left,
                Path::Left,
                Path::Left,
                Path::Left,
                Path::Left,
                Path::Left,
                Path::Left,
                Path::Left,
                Path::Left,
                Path::Left,
                Path::Left,
                Path::Left,
                Path::Left,
                Path::Left,
                Path::Left,
                Path::Left,
                Path::Left,
                Path::Left,
                Path::Left,
                Path::Left,
                Path::Left,
                Path::Left,
                Path::Right
            ]
        );

        let three_path = MerkleTree::get_path_from_uid(3);
        assert_eq!(
            three_path,
            vec![
                Path::Left,
                Path::Left,
                Path::Left,
                Path::Left,
                Path::Left,
                Path::Left,
                Path::Left,
                Path::Left,
                Path::Left,
                Path::Left,
                Path::Left,
                Path::Left,
                Path::Left,
                Path::Left,
                Path::Left,
                Path::Left,
                Path::Left,
                Path::Left,
                Path::Left,
                Path::Left,
                Path::Left,
                Path::Left,
                Path::Left,
                Path::Left,
                Path::Left,
                Path::Left,
                Path::Left,
                Path::Left,
                Path::Left,
                Path::Left,
                Path::Left,
                Path::Left,
                Path::Left,
                Path::Left,
                Path::Left,
                Path::Left,
                Path::Left,
                Path::Left,
                Path::Left,
                Path::Middle,
                Path::Left
            ]
        );

        let four_path = MerkleTree::get_path_from_uid(4);
        assert_eq!(
            four_path,
            vec![
                Path::Left,
                Path::Left,
                Path::Left,
                Path::Left,
                Path::Left,
                Path::Left,
                Path::Left,
                Path::Left,
                Path::Left,
                Path::Left,
                Path::Left,
                Path::Left,
                Path::Left,
                Path::Left,
                Path::Left,
                Path::Left,
                Path::Left,
                Path::Left,
                Path::Left,
                Path::Left,
                Path::Left,
                Path::Left,
                Path::Left,
                Path::Left,
                Path::Left,
                Path::Left,
                Path::Left,
                Path::Left,
                Path::Left,
                Path::Left,
                Path::Left,
                Path::Left,
                Path::Left,
                Path::Left,
                Path::Left,
                Path::Left,
                Path::Left,
                Path::Left,
                Path::Left,
                Path::Middle,
                Path::Middle
            ]
        );

        let five_path = MerkleTree::get_path_from_uid(5);
        assert_eq!(
            five_path,
            vec![
                Path::Left,
                Path::Left,
                Path::Left,
                Path::Left,
                Path::Left,
                Path::Left,
                Path::Left,
                Path::Left,
                Path::Left,
                Path::Left,
                Path::Left,
                Path::Left,
                Path::Left,
                Path::Left,
                Path::Left,
                Path::Left,
                Path::Left,
                Path::Left,
                Path::Left,
                Path::Left,
                Path::Left,
                Path::Left,
                Path::Left,
                Path::Left,
                Path::Left,
                Path::Left,
                Path::Left,
                Path::Left,
                Path::Left,
                Path::Left,
                Path::Left,
                Path::Left,
                Path::Left,
                Path::Left,
                Path::Left,
                Path::Left,
                Path::Left,
                Path::Left,
                Path::Left,
                Path::Middle,
                Path::Right
            ]
        );
    }

    #[test]
    fn test_abar_proof() {
        use crate::anon_xfr::circuits::add_merkle_path_variables;
        use crate::anon_xfr::circuits::compute_merkle_root;
        use crate::anon_xfr::circuits::AccElemVars;
        use crate::anon_xfr::keys::AXfrKeyPair;
        use poly_iops::plonk::turbo_plonk_cs::ecc::Point;
        use poly_iops::plonk::turbo_plonk_cs::TurboPlonkConstraintSystem;
        use rand_chacha::rand_core::SeedableRng;
        use rand_chacha::ChaChaRng;

        let mut prng = ChaChaRng::from_seed([0u8; 32]);

        let key_pair: AXfrKeyPair = AXfrKeyPair::generate(&mut prng);
        let abar = AnonBlindAssetRecord {
            amount_type_commitment: BLSScalar::random(&mut prng),
            public_key: key_pair.pub_key(),
        };

        let mut mt = MerkleTree::new();
        let uid = mt.add_abar(&abar).unwrap();

        assert_ne!(mt.leaf_lookup.get(&uid), Option::from(&abar));
        assert_eq!(mt.get_owned_abars_uids(abar.public_key.clone()).len(), 0);
        assert_eq!(mt.get_owned_abars(abar.public_key.clone()).len(), 0);
        let _ver = mt.commit().unwrap();

        assert_eq!(mt.leaf_lookup.get(&uid), Option::from(&abar));
        assert_eq!(mt.get_owned_abars_uids(abar.public_key.clone()), vec![uid]);
        assert_eq!(
            mt.get_owned_abars(abar.public_key.clone()),
            vec![abar.clone()]
        );

        let mut cs = TurboPlonkConstraintSystem::new();
        let uid_var = cs.new_variable(BLSScalar::from_u64(uid));
        let comm_var = cs.new_variable(abar.amount_type_commitment);
        let pk_var = cs.new_point_variable(Point::new(
            abar.public_key.0.point_ref().get_x(),
            abar.public_key.0.point_ref().get_y(),
        ));
        let elem = AccElemVars {
            uid: uid_var,
            commitment: comm_var,
            pub_key_x: pk_var.get_x(),
            pub_key_y: pk_var.get_y(),
        };

        let leaf_info = mt.get_mt_leaf_info(uid).unwrap();
        let path_vars = add_merkle_path_variables(&mut cs, leaf_info.path.clone());
        let root_var = compute_merkle_root(&mut cs, elem, &path_vars);

        // Check Merkle root correctness
        let witness = cs.get_and_clear_witness();
        assert!(cs.verify_witness(&witness, &[]).is_ok());

        let hash = RescueInstance::new();
        let zero = BLSScalar::zero();
        let pk_hash = hash.rescue_hash(&[
            key_pair.pub_key().as_jubjub_point().get_x(),
            key_pair.pub_key().as_jubjub_point().get_y(),
            zero,
            zero,
        ])[0];
        let mut node = hash.rescue_hash(&[
            BLSScalar::from_u64(uid),
            abar.amount_type_commitment,
            pk_hash,
            zero,
        ])[0];
        let mut depth = 0;
        leaf_info
            .path
            .nodes
            .iter()
            .map(|n| {
                if n.is_left_child == 1u8 {
                    node = hash.rescue_hash(&[node, n.siblings1, n.siblings2, zero])[0];
                } else if n.is_right_child == 1u8 {
                    node = hash.rescue_hash(&[n.siblings1, n.siblings2, node, zero])[0];
                } else {
                    node = hash.rescue_hash(&[n.siblings1, node, n.siblings2, zero])[0];
                }
                depth += 1;
            })
            .last();

        assert_eq!(witness[root_var], node);
        assert_eq!(witness[root_var], mt.version[&leaf_info.root_version]);

        let uid2 = mt.add_abar(&abar).unwrap();
        let _ver = mt.commit().unwrap();
        let mut list = mt.get_owned_abars_uids(abar.public_key.clone());
        list.sort_unstable();
        assert_eq!(list, vec![uid, uid2]);
        assert_eq!(
            mt.get_owned_abars(abar.public_key.clone()),
            vec![abar.clone(), abar]
        );
    }

    #[test]
    fn test_persistent_merkle_tree() {
        let hash = RescueInstance::new();

        let path = thread::current().name().unwrap().to_owned();
        let fdb = TempRocksDB::open(path).expect("failed to open db");
        let cs = Arc::new(RwLock::new(ChainState::new(fdb, "test_db".to_string(), 0)));
        let mut state = State::new(cs);
        let store = PrefixedStore::new("mystore", &mut state);
        let mut mt = PersistentMerkleTree::new(store).unwrap();

        assert_eq!(
            mt.get_current_root_hash().unwrap(),
            hash.rescue_hash(&[
                BLSScalar::zero(),
                BLSScalar::zero(),
                BLSScalar::zero(),
                BLSScalar::zero()
            ])[0]
        );

        let abar =
            AnonBlindAssetRecord::from_oabar(&OpenAnonBlindAssetRecord::default());
        assert!(mt.add_abar(&abar).is_ok());

        assert_ne!(
            mt.get_current_root_hash().unwrap(),
            hash.rescue_hash(&[
                BLSScalar::zero(),
                BLSScalar::zero(),
                BLSScalar::zero(),
                BLSScalar::zero()
            ])[0]
        );

        let mut key = BASE_KEY.to_owned();
        for _t in 1..42 {
            key.push('l');
            let res = mt.get(key.as_bytes());
            assert!(res.is_ok());
            assert!(res.unwrap().is_some());
            // println!("{}       {} {:#?}", t, key, res.unwrap().unwrap());
        }

        assert!(mt.add_abar(&abar).is_ok());
        let key2 = "abar:root:llllllllllllllllllllllllllllllllllllllllm";
        let mut res = mt.get(key2.as_bytes());
        assert!(res.is_ok());
        assert!(res.unwrap().is_some());

        let key3 = "abar:root:llllllllllllllllllllllllllllllllllllllllr";
        res = mt.get(key3.as_bytes());
        assert!(res.is_ok());
        assert!(res.unwrap().is_none());

        assert!(mt.add_abar(&abar).is_ok());
        res = mt.get(key3.as_bytes());
        assert!(res.is_ok());
        assert!(res.unwrap().is_some());

        assert!(mt.generate_proof(0).is_ok());
        assert!(mt.generate_proof(1).is_ok());
        assert!(mt.generate_proof(2).is_ok());

        assert!(mt.generate_proof(3).is_err());
        assert!(mt.generate_proof(4).is_err());
        assert!(mt.generate_proof(11234).is_err());
    }

    #[test]
    fn test_persistant_merkle_tree_proof_commitment() {
        let path = thread::current().name().unwrap().to_owned();
        let fdb = TempRocksDB::open(path).expect("failed to open db");
        let cs = Arc::new(RwLock::new(ChainState::new(fdb, "test_db".to_string(), 0)));
        let mut state = State::new(cs);
        let store = PrefixedStore::new("mystore", &mut state);
        let mut mt = PersistentMerkleTree::new(store).unwrap();

        let mut prng = ChaChaRng::from_seed([0u8; 32]);

        let key_pair: AXfrKeyPair = AXfrKeyPair::generate(&mut prng);
        let abar = AnonBlindAssetRecord {
            amount_type_commitment: BLSScalar::random(&mut prng),
            public_key: key_pair.pub_key(),
        };
        assert!(mt.add_abar(&abar).is_ok());

        let proof = mt.generate_proof(0).unwrap();

        let mut cs = TurboPlonkConstraintSystem::new();
        let uid_var = cs.new_variable(BLSScalar::from_u64(0));
        let comm_var = cs.new_variable(abar.amount_type_commitment);
        let pk_var = cs.new_point_variable(Point::new(
            abar.public_key.0.point_ref().get_x(),
            abar.public_key.0.point_ref().get_y(),
        ));
        let elem = AccElemVars {
            uid: uid_var,
            commitment: comm_var,
            pub_key_x: pk_var.get_x(),
            pub_key_y: pk_var.get_y(),
        };

        let path_vars = add_merkle_path_variables(&mut cs, proof.path);
        let root_var = compute_merkle_root(&mut cs, elem, &path_vars);

        // Check Merkle root correctness
        let witness = cs.get_and_clear_witness();
        assert!(cs.verify_witness(&witness, &[]).is_ok());
        assert_eq!(witness[root_var], mt.get_current_root_hash().unwrap());

        let _ = mt.commit();
    }

    #[test]
    fn test_persistent_merkle_tree_recovery() {
        let path = thread::current().name().unwrap().to_owned();
        let _ = build_and_save_dummy_tree(path.clone()).unwrap();

        let fdb = TempRocksDB::open(path).expect("failed to open db");
        let cs = Arc::new(RwLock::new(ChainState::new(fdb, "test_db".to_string(), 0)));
        let mut state = State::new(cs);
        let store = PrefixedStore::new("mystore", &mut state);
        let mt = PersistentMerkleTree::new(store).unwrap();

        assert_eq!(mt.version, 4);
        assert_eq!(mt.entry_count, 4);
    }

    #[test]
    fn test_init_tree() {
        let path = thread::current().name().unwrap().to_owned();

        let fdb = TempRocksDB::open(path).expect("failed to open db");

        let cs = Arc::new(RwLock::new(ChainState::new(fdb, "test_db".to_string(), 0)));
        let mut state = State::new(cs);

        build_tree(&mut state);
        build_tree(&mut state);
    }

    #[allow(dead_code)]
    fn build_tree(state: &mut State<TempRocksDB>) {
        let store = PrefixedStore::new("mystore", state);
        let _mt = PersistentMerkleTree::new(store).unwrap();
    }

    #[allow(dead_code)]
    fn build_and_save_dummy_tree(path: String) -> Result<()> {
        let fdb = RocksDB::open(path).expect("failed to open db");

        let cs = Arc::new(RwLock::new(ChainState::new(fdb, "test_db".to_string(), 0)));
        let mut state = State::new(cs);
        let store = PrefixedStore::new("mystore", &mut state);
        let mut mt = PersistentMerkleTree::new(store).unwrap();

        let mut prng = ChaChaRng::from_seed([0u8; 32]);

        let mut key_pair: AXfrKeyPair = AXfrKeyPair::generate(&mut prng);
        let mut abar = AnonBlindAssetRecord {
            amount_type_commitment: BLSScalar::random(&mut prng),
            public_key: key_pair.pub_key(),
        };
        assert!(mt.add_abar(&abar).is_ok());
        mt.commit()?;

        key_pair = AXfrKeyPair::generate(&mut prng);
        abar = AnonBlindAssetRecord {
            amount_type_commitment: BLSScalar::random(&mut prng),
            public_key: key_pair.pub_key(),
        };
        assert!(mt.add_abar(&abar).is_ok());
        mt.commit()?;

        key_pair = AXfrKeyPair::generate(&mut prng);
        abar = AnonBlindAssetRecord {
            amount_type_commitment: BLSScalar::random(&mut prng),
            public_key: key_pair.pub_key(),
        };
        assert!(mt.add_abar(&abar).is_ok());
        mt.commit()?;

        key_pair = AXfrKeyPair::generate(&mut prng);
        abar = AnonBlindAssetRecord {
            amount_type_commitment: BLSScalar::random(&mut prng),
            public_key: key_pair.pub_key(),
        };
        assert!(mt.add_abar(&abar).is_ok());
        mt.commit()?;

        Ok(())
    }
>>>>>>> 6ffb9af7
}<|MERGE_RESOLUTION|>--- conflicted
+++ resolved
@@ -870,62 +870,7 @@
         assert_eq!(leaf_info.path.nodes.last().unwrap().is_right_child, 0u8);
     }
 
-<<<<<<< HEAD
-    let leaf_info = mt.get_mt_leaf_info(uid).unwrap();
-    let path_vars = add_merkle_path_variables(&mut cs, leaf_info.path.clone());
-    let root_var = compute_merkle_root(&mut cs, elem, &path_vars);
-
-    // Check Merkle root correctness
-    let witness = cs.get_and_clear_witness();
-    assert!(cs.verify_witness(&witness, &[]).is_ok());
-
-    let hash = RescueInstance::new();
-    let zero = BLSScalar::zero();
-    let pk_hash = hash.rescue_hash(&[
-        key_pair.pub_key().as_jubjub_point().get_x(),
-        key_pair.pub_key().as_jubjub_point().get_y(),
-        zero,
-        zero,
-    ])[0];
-    let mut node = hash.rescue_hash(&[
-        BLSScalar::from_u64(uid),
-        abar.amount_type_commitment,
-        pk_hash,
-        zero,
-    ])[0];
-    let mut depth = 0;
-    leaf_info
-        .path
-        .nodes
-        .iter()
-        .rev()
-        .map(|n| {
-            if n.is_left_child == 1u8 {
-                node = hash.rescue_hash(&[node, n.siblings1, n.siblings2, zero])[0];
-            } else if n.is_right_child == 1u8 {
-                node = hash.rescue_hash(&[n.siblings1, n.siblings2, node, zero])[0];
-            } else {
-                node = hash.rescue_hash(&[n.siblings1, node, n.siblings2, zero])[0];
-            }
-            println!("hash: {:X?}, depth: {}", node, depth);
-            depth += 1;
-        })
-        .last();
-    println!("root hash{:X?}", node);
-
-    assert_eq!(witness[root_var], node);
-    assert_eq!(witness[root_var], mt.version[&leaf_info.root_version]);
-
-    let uid2 = mt.add_abar(&abar).unwrap();
-    let _ver = mt.commit().unwrap();
-    let mut list = mt.get_owned_abars_uids(abar.public_key.clone());
-    list.sort_unstable();
-    assert_eq!(list, vec![uid, uid2]);
-    assert_eq!(
-        mt.get_owned_abars(abar.public_key.clone()),
-        vec![abar.clone(), abar]
-    );
-=======
+
     #[test]
     fn test_get_path() {
         let zero_path = MerkleTree::get_path_from_uid(0);
@@ -1469,5 +1414,4 @@
 
         Ok(())
     }
->>>>>>> 6ffb9af7
 }