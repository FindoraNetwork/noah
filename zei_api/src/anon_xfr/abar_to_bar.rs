--- conflicted
+++ resolved
@@ -685,13 +685,10 @@
     #[test]
     fn test_abar_to_bar_conversion() {
         let mut prng = ChaChaRng::from_seed([5u8; 32]);
-<<<<<<< HEAD
+      
         let timer = Instant::now();
-        let params = UserParams::abar_to_bar_params(20).unwrap();
+        let params = UserParams::abar_to_bar_params(TREE_DEPTH).unwrap();
         println!("param generation: {}", timer.elapsed().as_secs_f32());
-=======
-        let params = UserParams::abar_to_bar_params(TREE_DEPTH).unwrap();
->>>>>>> a0bc570b
 
         let recv = XfrKeyPair::generate(&mut prng);
         let sender = AXfrKeyPair::generate(&mut prng);
