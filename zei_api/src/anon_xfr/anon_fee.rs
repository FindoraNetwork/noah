use crate::anon_xfr::circuits::{
    add_payees_secrets, add_payers_secrets, commit, compute_merkle_root, nullify,
    AMultiXfrPubInputs, AccElemVars, NullifierInputVars, PayeeSecret, PayerSecret, TurboPlonkCS,
    AMOUNT_LEN, SK_LEN,
};
use crate::anon_xfr::config::FEE_TYPE;
use crate::anon_xfr::proofs::AXfrPlonkPf;
use crate::anon_xfr::structs::SnarkProof;
use crate::anon_xfr::{
    keys::{AXfrKeyPair, AXfrPubKey, AXfrSignature},
    nullifier,
    structs::{AXfrProof, AnonBlindAssetRecord, Nullifier, OpenAnonBlindAssetRecord},
};
use crate::setup::{NodeParams, UserParams};
use crate::xfr::structs::OwnerMemo;
use algebra::bls12_381::BLSScalar;
use algebra::jubjub::{JubjubPoint, JubjubScalar};
use algebra::{
    ops::*,
    traits::{Group, Scalar},
    One, Zero,
};
use merlin::Transcript;
use poly_iops::plonk::{
    constraint_system::{TurboConstraintSystem, VarIndex},
    prover::prover,
    verifier::verifier,
};
use rand_core::{CryptoRng, RngCore};
use ruc::*;
use std::borrow::Borrow;
use utils::errors::ZeiError;

const ANON_FEE_TRANSCRIPT: &[u8] = b"Anon Fee";
pub const ANON_FEE_MIN: u64 = 20_000;

#[derive(Debug, PartialEq, Serialize, Deserialize, Clone, Eq)]
pub struct AnonFeeNote {
    pub body: AnonFeeBody,
    pub signature: AXfrSignature,
}

impl AnonFeeNote {
    pub fn generate_note_from_body(body: AnonFeeBody, keypair: AXfrKeyPair) -> Result<AnonFeeNote> {
        let msg: Vec<u8> = bincode::serialize(&body)
            .map_err(|_| ZeiError::SerializationError)
            .c(d!())?;

        Ok(AnonFeeNote {
            body,
            signature: keypair.sign(msg.as_slice()),
        })
    }

    pub fn verify_signatures(&self) -> Result<()> {
        let msg: Vec<u8> = bincode::serialize(&self.body)
            .map_err(|_| ZeiError::SerializationError)
            .c(d!())?;

        self.body
            .input
            .1
            .verify(msg.as_slice(), &self.signature)
            .c(d!("AXfrNote signature verification failed"))?;

        Ok(())
    }
}

#[derive(Debug, PartialEq, Serialize, Deserialize, Clone, Eq)]
pub struct AnonFeeBody {
    pub input: (Nullifier, AXfrPubKey),
    pub output: AnonBlindAssetRecord,
    pub proof: AXfrProof,
    pub owner_memo: OwnerMemo,
}

/// Build an anonymous fee structure AnonFeeBody. It also returns randomized signature keys to sign the transfer,
/// * `rng` - pseudo-random generator.
/// * `params` - User parameters
/// * `input` - Open source asset records
/// * `output` - Description of output asset records.
#[allow(unused_variables)]
pub fn gen_anon_fee_body<R: CryptoRng + RngCore>(
    prng: &mut R,
    params: &UserParams,
    input: &OpenAnonBlindAssetRecord,
    output: &OpenAnonBlindAssetRecord,
    input_keypair: &AXfrKeyPair,
) -> Result<(AnonFeeBody, AXfrKeyPair)> {
    if input.pub_key.ne(input_keypair.pub_key().borrow()) {
        return Err(eg!(ZeiError::ParameterError));
    }
    check_fee_asset_amount(input, output).c(d!())?;

    let mt_leaf_info = input.mt_leaf_info.as_ref().unwrap();
    let rand_input_keypair = input_keypair.randomize(&input.key_rand_factor);
    let diversifier = JubjubScalar::random(prng);
    let nullifier_and_signing_key = (
        nullifier(
            &rand_input_keypair,
            input.amount,
            &input.asset_type,
            mt_leaf_info.uid,
        ),
        rand_input_keypair.pub_key().randomize(&diversifier),
    );

    let payers_secret = PayerSecret {
        sec_key: rand_input_keypair.get_secret_scalar(),
        diversifier,
        uid: mt_leaf_info.uid,
        amount: input.amount,
        asset_type: input.asset_type.as_scalar(),
        path: mt_leaf_info.path.clone(),
        blind: input.blind,
    };
    let payees_secrets = PayeeSecret {
        amount: output.amount,
        blind: output.blind,
        asset_type: output.asset_type.as_scalar(),
    };

    let proof = prove_anon_fee(prng, params, payers_secret, payees_secrets).c(d!())?;

    Ok((
        AnonFeeBody {
            input: nullifier_and_signing_key,
            output: AnonBlindAssetRecord::from_oabar(output),
            proof: AXfrProof {
                snark_proof: proof,
                merkle_root: mt_leaf_info.root,
                merkle_root_version: mt_leaf_info.root_version,
            },
            owner_memo: output
                .owner_memo
                .clone()
                .c(d!(ZeiError::ParameterError))
                .c(d!())?,
        },
        rand_input_keypair.randomize(&diversifier),
    ))
}

fn check_fee_asset_amount(
    input: &OpenAnonBlindAssetRecord,
    output: &OpenAnonBlindAssetRecord,
) -> Result<()> {
    if input.asset_type != FEE_TYPE {
        return Err(eg!("Incorrect input type for fee"));
    }
    if output.asset_type != FEE_TYPE {
        return Err(eg!("Incorrect output type for fee"));
    }
    if input.amount != output.amount + ANON_FEE_MIN {
        return Err(eg!("Incorrect anon fee amount"));
    }

    Ok(())
}

/// Verifies an anonymous transfer structure AXfrBody.
/// * `params` - Verifier parameters
/// * `body` - Transfer structure to verify
/// * `accumulator` - candidate state of the accumulator. It must match body.proof.merkle_root, otherwise it returns ZeiError::AXfrVerification Error.
#[allow(unused_variables)]
pub fn verify_anon_fee_body(
    params: &NodeParams,
    body: &AnonFeeBody,
    merkle_root: &BLSScalar,
) -> Result<()> {
    if *merkle_root != body.proof.merkle_root {
        return Err(eg!(ZeiError::AXfrVerificationError));
    }

    let pub_inputs = AMultiXfrPubInputs {
        payers_inputs: vec![body.input.clone()],
        payees_commitments: vec![body.output.amount_type_commitment],
        merkle_root: *merkle_root,
    };

    verify_anon_fee(params, &pub_inputs, &body.proof.snark_proof)
        .c(d!(ZeiError::AXfrVerificationError))
}

/// Proof for an AXfrBody correctness
#[derive(Debug, PartialEq, Serialize, Deserialize, Clone, Eq)]
pub struct AnonFeeProof {
    pub snark_proof: SnarkProof,
    pub merkle_root: BLSScalar,
    pub merkle_root_version: usize,
}

fn prove_anon_fee<R: CryptoRng + RngCore>(
    rng: &mut R,
    params: &UserParams,
    input_secret: PayerSecret,
    remainder_secret: PayeeSecret,
) -> Result<AXfrPlonkPf> {
    let mut transcript = Transcript::new(ANON_FEE_TRANSCRIPT);

    let fee_type = FEE_TYPE.as_scalar();

    let (mut cs, _) = build_anon_fee_cs(input_secret, remainder_secret, fee_type);
    let witness = cs.get_and_clear_witness();

    prover(
        rng,
        &mut transcript,
        &params.pcs,
        &params.cs,
        &params.prover_params,
        &witness,
    )
    .c(d!(ZeiError::AnonFeeProofError))
}

/// Returns the constraint system (and associated number of constraints) for a anon fee operation.
/// A prover can provide honest `secret_inputs` and obtain the cs witness by calling `cs.get_and_clear_witness()`.
/// One provide an empty secret_inputs to get the constraint system `cs` for verification only.
/// This one also takes fee parameters as input.
pub(crate) fn build_anon_fee_cs(
    payer_secret: PayerSecret,
    payee_secret: PayeeSecret,
    fee_type: BLSScalar,
) -> (TurboPlonkCS, usize) {
    let mut cs = TurboConstraintSystem::new();

    let payers_secrets = add_payers_secrets(&mut cs, vec![payer_secret].as_slice());
    let payees_secrets = add_payees_secrets(&mut cs, vec![payee_secret].as_slice());

    let base = JubjubPoint::get_base();
    let pow_2_64 = BLSScalar::from(u64::MAX).add(&BLSScalar::one());
    let zero = BLSScalar::zero();
    let one = BLSScalar::one();
    let zero_var = cs.zero_var();
    let mut root_var: Option<VarIndex> = None;
    for payer in &payers_secrets {
        // prove knowledge of payer's secret key: pk = base^{sk}
        let (pk_var, pk_point) = cs.scalar_mul(base, payer.sec_key, SK_LEN);
        let pk_x = pk_var.get_x();
        let pk_y = pk_var.get_y();

        // prove knowledge of diversifier: pk_sign = pk^{diversifier}
        let (pk_sign_var, _) = cs.var_base_scalar_mul(pk_var, pk_point, payer.diversifier, SK_LEN);

        // commitments
        let com_abar_in_var = commit(&mut cs, payer.blind, payer.amount, payer.asset_type);

        // prove pre-image of the nullifier
        // 0 <= `amount` < 2^64, so we can encode (`uid`||`amount`) to `uid` * 2^64 + `amount`
        let uid_amount = cs.linear_combine(
            &[payer.uid, payer.amount, zero_var, zero_var],
            pow_2_64,
            one,
            zero,
            zero,
        );
        let nullifier_input_vars = NullifierInputVars {
            uid_amount,
            asset_type: payer.asset_type,
            pub_key_x: pk_x,
            pub_key_y: pk_y,
        };
        let nullifier_var = nullify(&mut cs, payer.sec_key, nullifier_input_vars);

        // Merkle path authentication
        let acc_elem = AccElemVars {
            uid: payer.uid,
            commitment: com_abar_in_var,
            pub_key_x: pk_x,
            pub_key_y: pk_y,
        };
        let tmp_root_var = compute_merkle_root(&mut cs, acc_elem, &payer.path);

        if let Some(root) = root_var {
            cs.equal(root, tmp_root_var);
        } else {
            root_var = Some(tmp_root_var);
        }

        // prepare public inputs variables
        cs.prepare_io_variable(nullifier_var);
        cs.prepare_io_point_variable(pk_sign_var);
    }
    // prepare the publc input for merkle_root
    cs.prepare_io_variable(root_var.unwrap()); // safe unwrap

    for payee in &payees_secrets {
        // commitment
        let com_abar_out_var = commit(&mut cs, payee.blind, payee.amount, payee.asset_type);

        // Range check `amount`
        // Note we don't need to range-check payers' `amount`, because those amounts are bound
        // to payers' accumulated abars, whose underlying amounts have already been range-checked
        // in the transactions that created the payers' abars.
        cs.range_check(payee.amount, AMOUNT_LEN);

        // prepare the public input for the output commitment
        cs.prepare_io_variable(com_abar_out_var);
    }

    // Initialize a constant value `fee_type_val`
    let fee_type_val = cs.new_variable(fee_type);
    cs.equal(fee_type_val, payers_secrets[0].asset_type);
    cs.equal(payers_secrets[0].asset_type, payees_secrets[0].asset_type);

    let fee_var = cs.new_variable(BLSScalar::from(ANON_FEE_MIN));
    let output_amount_var = cs.add(payees_secrets[0].amount, fee_var);
    cs.equal(payers_secrets[0].amount, output_amount_var);

    // pad the number of constraints to power of two
    cs.pad();

    let n_constraints = cs.size.clone();
    (cs, n_constraints)
}

/// I verify the plonk proof for a multi-input/output anonymous transaction.
/// * `params` - System parameters including KZG params and the constraint system
/// * `pub_inputs` - the public inputs of the transaction.
/// * `proof` - the proof
pub(crate) fn verify_anon_fee(
    params: &NodeParams,
    pub_inputs: &AMultiXfrPubInputs,
    proof: &AXfrPlonkPf,
) -> Result<()> {
    let mut transcript = Transcript::new(ANON_FEE_TRANSCRIPT);
    let online_inputs = pub_inputs.to_vec();
    verifier(
        &mut transcript,
        &params.pcs,
        &params.cs,
        &params.verifier_params,
        &online_inputs,
        proof,
    )
    .c(d!(ZeiError::ZKProofVerificationError))
}

#[cfg(test)]
mod tests {
    use crate::anon_xfr::anon_fee::{
        gen_anon_fee_body, verify_anon_fee_body, AnonFeeNote, ANON_FEE_MIN,
    };
    use crate::anon_xfr::config::FEE_TYPE;
    use crate::anon_xfr::hash_abar;
    use crate::anon_xfr::keys::AXfrKeyPair;
    use crate::anon_xfr::structs::{
        AnonBlindAssetRecord, OpenAnonBlindAssetRecord, OpenAnonBlindAssetRecordBuilder,
    };
    use crate::anon_xfr::tests::create_mt_leaf_info;
    use crate::setup::{NodeParams, UserParams};
    use crate::xfr::structs::AssetType;
    use accumulators::merkle_tree::{PersistentMerkleTree, TREE_DEPTH};
    use algebra::bls12_381::BLSScalar;
    use crypto::basics::hybrid_encryption::{XPublicKey, XSecretKey};
    use parking_lot::RwLock;
    use rand_chacha::ChaChaRng;
    use rand_core::{CryptoRng, RngCore, SeedableRng};
    use std::sync::Arc;
    use std::thread;
    use storage::db::TempRocksDB;
    use storage::state::{ChainState, State};
    use storage::store::PrefixedStore;

    #[test]
    fn test_anon_fee_happy_path() {
        let mut prng = ChaChaRng::from_seed([0u8; 32]);
        let user_params = UserParams::anon_fee_params(TREE_DEPTH).unwrap();

        let output_amount = 1 + prng.next_u64() % 100;
        let input_amount = output_amount + ANON_FEE_MIN;

        // simulate input abar
        let (mut oabar, keypair_in, _dec_key_in, _) =
            gen_oabar_and_keys(&mut prng, input_amount, FEE_TYPE);
        let abar = AnonBlindAssetRecord::from_oabar(&oabar);
        assert_eq!(keypair_in.pub_key(), *oabar.pub_key_ref());
        let rand_keypair_in = keypair_in.randomize(&oabar.get_key_rand_factor());
        assert_eq!(rand_keypair_in.pub_key(), abar.public_key);
        let _owner_memo = oabar.get_owner_memo().unwrap();

        let path = thread::current().name().unwrap().to_owned();
        let fdb = TempRocksDB::open(path).expect("failed to open db");
        let cs = Arc::new(RwLock::new(ChainState::new(fdb, "test_db".to_string(), 0)));
        let mut state = State::new(cs, false);

        let store = PrefixedStore::new("mystore", &mut state);
        let mut pmt = PersistentMerkleTree::new(store).unwrap();

        let id = pmt
            .add_commitment_hash(hash_abar(pmt.entry_count(), &abar))
            .unwrap();
        assert!(pmt.commit().is_ok());
        let proof = pmt.generate_proof(id).unwrap();
        let mt_leaf_info = create_mt_leaf_info(proof);
        oabar.update_mt_leaf_info(mt_leaf_info);

        // output keys
        let keypair_out = AXfrKeyPair::generate(&mut prng);
        let dec_key_out = XSecretKey::new(&mut prng);
        let enc_key_out = XPublicKey::from(&dec_key_out);

        let oabar_out = OpenAnonBlindAssetRecordBuilder::new()
            .amount(output_amount)
            .asset_type(FEE_TYPE)
            .pub_key(keypair_out.pub_key())
            .finalize(&mut prng, &enc_key_out)
            .unwrap()
            .build()
            .unwrap();

        let (body, key_pairs) =
            gen_anon_fee_body(&mut prng, &user_params, &oabar, &oabar_out, &keypair_in).unwrap();

        {
            // verifier scope
<<<<<<< HEAD
            let verifier_params = NodeParams::anon_fee_params().unwrap();
            assert!(verify_anon_fee_body(
                &verifier_params,
                &body,
                &pmt.get_root().unwrap()
            )
            .is_ok());
            assert!(verify_anon_fee_body(
                &verifier_params,
                &body,
                &BLSScalar::from_u64(123u64)
            )
            .is_err());
=======
            let verifier_params = NodeParams::from(user_params);
            assert!(
                verify_anon_fee_body(&verifier_params, &body, &pmt.get_root().unwrap()).is_ok()
            );
            assert!(
                verify_anon_fee_body(&verifier_params, &body, &BLSScalar::from(123u64)).is_err()
            );
>>>>>>> c840b1bb

            let note = AnonFeeNote::generate_note_from_body(body, key_pairs).unwrap();
            assert!(note.verify_signatures().is_ok());
        }
        {
            let user_params = UserParams::anon_fee_params(TREE_DEPTH).unwrap();
            let oabar_out = OpenAnonBlindAssetRecordBuilder::new()
                .amount(output_amount + 1)
                .asset_type(FEE_TYPE)
                .pub_key(keypair_out.pub_key())
                .finalize(&mut prng, &enc_key_out)
                .unwrap()
                .build()
                .unwrap();

            assert!(
                gen_anon_fee_body(&mut prng, &user_params, &oabar, &oabar_out, &keypair_in,)
                    .is_err()
            );
        }
        {
            let user_params = UserParams::anon_fee_params(TREE_DEPTH).unwrap();
            let oabar_out = OpenAnonBlindAssetRecordBuilder::new()
                .amount(output_amount)
                .asset_type(AssetType::from_identical_byte(4u8))
                .pub_key(keypair_out.pub_key())
                .finalize(&mut prng, &enc_key_out)
                .unwrap()
                .build()
                .unwrap();

            assert!(
                gen_anon_fee_body(&mut prng, &user_params, &oabar, &oabar_out, &keypair_in,)
                    .is_err()
            );
        }
    }

    #[test]
    fn test_anon_fee_bad_input() {
        let mut prng = ChaChaRng::from_seed([0u8; 32]);
        let user_params = UserParams::anon_fee_params(TREE_DEPTH).unwrap();

        let output_amount = 1 + prng.next_u64() % 100;
        let input_amount = output_amount + ANON_FEE_MIN;

        // simulate input abar
        let (mut oabar, keypair_in, _dec_key_in, _) =
            gen_oabar_and_keys(&mut prng, input_amount, AssetType::from_identical_byte(3u8));
        let abar = AnonBlindAssetRecord::from_oabar(&oabar);
        assert_eq!(keypair_in.pub_key(), *oabar.pub_key_ref());
        let rand_keypair_in = keypair_in.randomize(&oabar.get_key_rand_factor());
        assert_eq!(rand_keypair_in.pub_key(), abar.public_key);
        let _owner_memo = oabar.get_owner_memo().unwrap();

        let path = thread::current().name().unwrap().to_owned();
        let fdb = TempRocksDB::open(path).expect("failed to open db");
        let cs = Arc::new(RwLock::new(ChainState::new(fdb, "test_db".to_string(), 0)));
        let mut state = State::new(cs, false);

        let store = PrefixedStore::new("mystore", &mut state);
        let mut pmt = PersistentMerkleTree::new(store).unwrap();

        let id = pmt
            .add_commitment_hash(hash_abar(pmt.entry_count(), &abar))
            .unwrap();
        assert!(pmt.commit().is_ok());
        let proof = pmt.generate_proof(id).unwrap();
        let mt_leaf_info = create_mt_leaf_info(proof);
        oabar.update_mt_leaf_info(mt_leaf_info);

        // output keys
        let keypair_out = AXfrKeyPair::generate(&mut prng);
        let dec_key_out = XSecretKey::new(&mut prng);
        let enc_key_out = XPublicKey::from(&dec_key_out);

        let oabar_out = OpenAnonBlindAssetRecordBuilder::new()
            .amount(output_amount)
            .asset_type(FEE_TYPE)
            .pub_key(keypair_out.pub_key())
            .finalize(&mut prng, &enc_key_out)
            .unwrap()
            .build()
            .unwrap();

        assert!(
            gen_anon_fee_body(&mut prng, &user_params, &oabar, &oabar_out, &keypair_in,).is_err()
        );
    }

    fn gen_oabar_and_keys<R: CryptoRng + RngCore>(
        prng: &mut R,
        amount: u64,
        asset_type: AssetType,
    ) -> (
        OpenAnonBlindAssetRecord,
        AXfrKeyPair,
        XSecretKey,
        XPublicKey,
    ) {
        let keypair = AXfrKeyPair::generate(prng);
        let dec_key = XSecretKey::new(prng);
        let enc_key = XPublicKey::from(&dec_key);
        let oabar = OpenAnonBlindAssetRecordBuilder::new()
            .amount(amount)
            .asset_type(asset_type)
            .pub_key(keypair.pub_key())
            .finalize(prng, &enc_key)
            .unwrap()
            .build()
            .unwrap();
        (oabar, keypair, dec_key, enc_key)
    }
}<|MERGE_RESOLUTION|>--- conflicted
+++ resolved
@@ -416,29 +416,13 @@
 
         {
             // verifier scope
-<<<<<<< HEAD
             let verifier_params = NodeParams::anon_fee_params().unwrap();
-            assert!(verify_anon_fee_body(
-                &verifier_params,
-                &body,
-                &pmt.get_root().unwrap()
-            )
-            .is_ok());
-            assert!(verify_anon_fee_body(
-                &verifier_params,
-                &body,
-                &BLSScalar::from_u64(123u64)
-            )
-            .is_err());
-=======
-            let verifier_params = NodeParams::from(user_params);
             assert!(
                 verify_anon_fee_body(&verifier_params, &body, &pmt.get_root().unwrap()).is_ok()
             );
             assert!(
                 verify_anon_fee_body(&verifier_params, &body, &BLSScalar::from(123u64)).is_err()
             );
->>>>>>> c840b1bb
 
             let note = AnonFeeNote::generate_note_from_body(body, key_pairs).unwrap();
             assert!(note.verify_signatures().is_ok());
