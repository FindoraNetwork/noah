pub mod errors;
pub mod serialization;
use digest::generic_array::typenum::U64;
use digest::Digest;
use rand_core::{CryptoRng, RngCore, SeedableRng};

#[macro_export]
macro_rules! serialize_deserialize {
  ($t:ident) => {
    impl serde::Serialize for $t {
      fn serialize<S>(&self, serializer: S) -> Result<S::Ok, S::Error>
        where S: Serializer
      {
        if serializer.is_human_readable() {
          serializer.serialize_str(&utils::b64enc(&self.zei_to_bytes()))
        } else {
          serializer.serialize_bytes(&self.zei_to_bytes())
        }
      }
    }

    impl<'de> serde::Deserialize<'de> for $t {
      fn deserialize<D>(deserializer: D) -> Result<Self, D::Error>
        where D: serde::Deserializer<'de>
      {
        let bytes = if deserializer.is_human_readable() {
          deserializer.deserialize_str(utils::serialization::zei_obj_serde::BytesVisitor)?
        } else {
          deserializer.deserialize_bytes(utils::serialization::zei_obj_serde::BytesVisitor)?
        };
        $t::zei_from_bytes(bytes.as_slice()).map_err(serde::de::Error::custom)
      }
    }
  };
}

/// I convert a 8 byte array big-endian into a u64 (bigendian)
pub fn u8_be_slice_to_u64(slice: &[u8]) -> u64 {
  let mut a = [0u8; 8];
  a.copy_from_slice(slice);
  u64::from_be_bytes(a)
}

/// I convert a 8 byte array little-endian into a u64 (bigendian)
pub fn u8_le_slice_to_u64(slice: &[u8]) -> u64 {
  let mut a = [0u8; 8];
  a.copy_from_slice(slice);
  u64::from_le_bytes(a)
}

/// I convert a slice into a u32 (bigendian)
pub fn u8_be_slice_to_u32(slice: &[u8]) -> u32 {
  let mut a = [0u8; 4];
  a.copy_from_slice(slice);
  u32::from_be_bytes(a)
}

/// I convert a slice into a u32 (littleendian)
pub fn u8_le_slice_to_u32(slice: &[u8]) -> u32 {
  let mut a = [0u8; 4];
  a.copy_from_slice(slice);
  u32::from_le_bytes(a)
}

/// I compute the minimum power of two that is greater or equal to the input
pub fn min_greater_equal_power_of_two(n: u32) -> u32 {
  2.0f64.powi((n as f64).log2().ceil() as i32) as u32
}

pub fn u64_to_u32_pair(x: u64) -> (u32, u32) {
  ((x & 0xFFFF_FFFF) as u32, (x >> 32) as u32)
}

pub fn b64enc<T: ?Sized + AsRef<[u8]>>(input: &T) -> String {
  base64::encode_config(input, base64::URL_SAFE)
}
pub fn b64dec<T: ?Sized + AsRef<[u8]>>(input: &T) -> Result<Vec<u8>, base64::DecodeError> {
  base64::decode_config(input, base64::URL_SAFE)
}

<<<<<<< HEAD
pub fn derive_prng_from_hash<D, R>(hash: D) -> R
  where D: Digest<OutputSize = U64> + Default,
        R: CryptoRng + RngCore + SeedableRng<Seed = [u8; 32]>
{
  const SEED_SIZE: usize = 32;
  let mut seed: [u8; SEED_SIZE] = [0; SEED_SIZE];
  let result = hash.result();
  seed.copy_from_slice(&result[0..SEED_SIZE]);
  R::from_seed(seed)
=======
/// I shift a big integer (represented as a littleendian bytes vector) by one bit.
pub fn shift_u8_vec(r: &mut Vec<u8>) {
  let mut next = 0u8;
  for e in r.iter_mut().rev() {
    let prev = *e;
    *e = (*e >> 1) | next;
    next = (prev % 2) << 7;
  }
  if *r.last().unwrap() == 0 && r.len() > 1 {
    r.pop();
  }
>>>>>>> a0f67f5c
}

#[cfg(test)]
mod test {
  #[test]
  fn test_shift_u8_vec() {
    let mut v = vec![0];
    super::shift_u8_vec(&mut v);
    assert_eq!(v, vec![0]);

    let mut v = vec![1];
    super::shift_u8_vec(&mut v);
    assert_eq!(v, vec![0]);

    let mut v = vec![2];
    super::shift_u8_vec(&mut v);
    assert_eq!(v, vec![1]);

    let mut v = vec![255];
    super::shift_u8_vec(&mut v);
    assert_eq!(v, vec![127]);

    let mut v = vec![0, 1];
    super::shift_u8_vec(&mut v);
    assert_eq!(v, vec![128]);
    let mut v = vec![0, 0, 1];
    super::shift_u8_vec(&mut v);
    assert_eq!(v, vec![0, 128]);
  }

  #[test]
  fn test_u8_be_slice_to_u32() {
    let array = [0xFA as u8, 0x01 as u8, 0xC6 as u8, 0x73 as u8];
    let n = super::u8_be_slice_to_u32(&array);
    assert_eq!(0xFA01C673, n);
  }

  #[test]
  fn u8_be_slice_to_u64() {
    let array = [0xFA as u8, 0x01 as u8, 0xC6 as u8, 0x73 as u8, 0x22, 0xE4, 0x98, 0xA2];
    let n = super::u8_be_slice_to_u64(&array);
    assert_eq!(0xFA01C67322E498A2, n);
  }

  #[test]
  fn min_greater_equal_power_of_two() {
    assert_eq!(16, super::min_greater_equal_power_of_two(16));
    assert_eq!(16, super::min_greater_equal_power_of_two(15));
    assert_eq!(16, super::min_greater_equal_power_of_two(9));
    assert_eq!(8, super::min_greater_equal_power_of_two(8));
    assert_eq!(8, super::min_greater_equal_power_of_two(6));
    assert_eq!(8, super::min_greater_equal_power_of_two(5));
    assert_eq!(4, super::min_greater_equal_power_of_two(4));
    assert_eq!(4, super::min_greater_equal_power_of_two(3));
    assert_eq!(2, super::min_greater_equal_power_of_two(2));
    assert_eq!(1, super::min_greater_equal_power_of_two(1));
    assert_eq!(0, super::min_greater_equal_power_of_two(0));
  }

  #[test]
  fn u64_to_u32_pair() {
    assert_eq!((32, 0), super::u64_to_u32_pair(32u64));
    assert_eq!((0xFFFFFFFF, 0xFFFFFFFF),
               super::u64_to_u32_pair(0xFFFFFFFFFFFFFFFFu64));
    assert_eq!((0, 0xFFFFFFFF),
               super::u64_to_u32_pair(0xFFFFFFFF00000000u64));
  }
}<|MERGE_RESOLUTION|>--- conflicted
+++ resolved
@@ -78,7 +78,6 @@
   base64::decode_config(input, base64::URL_SAFE)
 }
 
-<<<<<<< HEAD
 pub fn derive_prng_from_hash<D, R>(hash: D) -> R
   where D: Digest<OutputSize = U64> + Default,
         R: CryptoRng + RngCore + SeedableRng<Seed = [u8; 32]>
@@ -88,7 +87,8 @@
   let result = hash.result();
   seed.copy_from_slice(&result[0..SEED_SIZE]);
   R::from_seed(seed)
-=======
+}
+
 /// I shift a big integer (represented as a littleendian bytes vector) by one bit.
 pub fn shift_u8_vec(r: &mut Vec<u8>) {
   let mut next = 0u8;
@@ -100,7 +100,6 @@
   if *r.last().unwrap() == 0 && r.len() > 1 {
     r.pop();
   }
->>>>>>> a0f67f5c
 }
 
 #[cfg(test)]
