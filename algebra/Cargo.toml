--- conflicted
+++ resolved
@@ -15,8 +15,7 @@
 curve25519-dalek = { version =  "3.0.0", features = ["serde"] }
 serde = "1.0"
 digest = "0.9"
-<<<<<<< HEAD
-ruc = "0.6.2"
+ruc = "1.0"
 wasm-bindgen = { version = "0.2.50", features = ["serde-serialize"]  }
 
 ark-ed-on-bls12-381 = { version = "^0.3.0",  default-features = false }
@@ -26,11 +25,6 @@
 ark-std = { version = "^0.3.0", default-features = false }
 ark-serialize = { version = "^0.3.0", default-features = false }
 rand_chacha = { version = "0.2", default-features = false }
-=======
-jubjub = "0.4.0"
-bls12_381 = "0.2.0"
-ruc = "1.0"
->>>>>>> b9656a08
 
 [features]
 default = ["std", "parallel", "u64_backend"]
