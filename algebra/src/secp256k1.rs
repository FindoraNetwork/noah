use crate::canaan::CanaanScalar;
use crate::errors::AlgebraError;
use crate::prelude::*;
use ark_bulletproofs_canaan::curve::secp256k1::{Fr, FrParameters, G1Affine, G1Projective};
use ark_ec::short_weierstrass_jacobian::GroupProjective;
use ark_ec::{AffineCurve, ProjectiveCurve};
use ark_ff::{BigInteger, BigInteger320, FftField, FftParameters, Field, FpParameters, PrimeField};
use ark_serialize::{CanonicalDeserialize, CanonicalSerialize};
use ark_std::{
    fmt::{Debug, Formatter},
    ops::{Add, AddAssign, Mul, MulAssign, Neg, Sub, SubAssign},
    result::Result as StdResult,
    str::FromStr,
    One, UniformRand, Zero,
};
use digest::{generic_array::typenum::U64, Digest};
use num_bigint::BigUint;
use num_traits::Num;
use ruc::eg;
use wasm_bindgen::prelude::*;

/// The number of bytes for a scalar value over secp256k1
pub const SECP256K1_SCALAR_LEN: usize = 32;

/// The wrapped struct for `ark_bulletproofs_canaan::curve::secp256k1::Fr`
#[wasm_bindgen]
#[derive(Copy, Clone, PartialEq, Eq, Default, PartialOrd, Ord, Hash)]
pub struct SECP256K1Scalar(pub(crate) Fr);

impl Debug for SECP256K1Scalar {
    fn fmt(&self, f: &mut Formatter<'_>) -> std::fmt::Result {
        <BigUint as Debug>::fmt(
            &<BigInteger320 as Into<BigUint>>::into(self.0.into_repr()),
            f,
        )
    }
}

<<<<<<< HEAD
impl SECP256K1Scalar {
    /// Return a tuple of (r, g^r)
    /// where r is a random `Scalar`, and g is the `BASEPOINT_POINT`
    #[inline]
    pub fn random_scalar_with_compressed_edwards<R: CryptoRng + RngCore>(
        prng: &mut R,
    ) -> (Self, SECP256K1G1) {
        let r = Self::random(prng);
        let p = SECP256K1G1::get_base().mul(&r);
        (r, p)
    }
}

/// The wrapped struct for `bulletproofs_bs257::curve::secp256k1::G1Projective`
=======
/// The wrapped struct for `ark_bulletproofs_canaan::curve::secp256k1::G1Projective`
>>>>>>> dc54558a
#[wasm_bindgen]
#[derive(Copy, Default, Clone, PartialEq, Eq, Hash)]
pub struct SECP256K1G1(pub(crate) G1Projective);

impl FromStr for SECP256K1Scalar {
    type Err = AlgebraError;

    fn from_str(string: &str) -> StdResult<Self, AlgebraError> {
        let res = Fr::from_str(string);

        if res.is_ok() {
            Ok(Self(res.unwrap()))
        } else {
            Err(AlgebraError::DeserializationError)
        }
    }
}

impl One for SECP256K1Scalar {
    #[inline]
    fn one() -> Self {
        SECP256K1Scalar(Fr::one())
    }
}

impl Zero for SECP256K1Scalar {
    #[inline]
    fn zero() -> Self {
        Self(Fr::zero())
    }

    #[inline]
    fn is_zero(&self) -> bool {
        self.0.is_zero()
    }
}

impl Add for SECP256K1Scalar {
    type Output = SECP256K1Scalar;

    #[inline]
    fn add(self, rhs: Self) -> Self::Output {
        Self(self.0.add(&rhs.0))
    }
}

impl Mul for SECP256K1Scalar {
    type Output = SECP256K1Scalar;

    #[inline]
    fn mul(self, rhs: Self) -> Self::Output {
        Self(self.0.mul(&rhs.0))
    }
}

impl<'a> Add<&'a SECP256K1Scalar> for SECP256K1Scalar {
    type Output = SECP256K1Scalar;

    #[inline]
    fn add(self, rhs: &Self) -> Self::Output {
        Self(self.0.add(&rhs.0))
    }
}

impl<'a> AddAssign<&'a SECP256K1Scalar> for SECP256K1Scalar {
    #[inline]
    fn add_assign(&mut self, rhs: &Self) {
        (self.0).add_assign(&rhs.0);
    }
}

impl<'a> Sub<&'a SECP256K1Scalar> for SECP256K1Scalar {
    type Output = SECP256K1Scalar;

    #[inline]
    fn sub(self, rhs: &Self) -> Self::Output {
        Self(self.0.sub(&rhs.0))
    }
}

impl<'a> SubAssign<&'a SECP256K1Scalar> for SECP256K1Scalar {
    #[inline]
    fn sub_assign(&mut self, rhs: &Self) {
        (self.0).sub_assign(&rhs.0);
    }
}

impl<'a> Mul<&'a SECP256K1Scalar> for SECP256K1Scalar {
    type Output = SECP256K1Scalar;

    #[inline]
    fn mul(self, rhs: &Self) -> Self::Output {
        Self(self.0.mul(&rhs.0))
    }
}

impl<'a> MulAssign<&'a SECP256K1Scalar> for SECP256K1Scalar {
    #[inline]
    fn mul_assign(&mut self, rhs: &Self) {
        (self.0).mul_assign(&rhs.0);
    }
}

impl Neg for SECP256K1Scalar {
    type Output = SECP256K1Scalar;

    #[inline]
    fn neg(self) -> Self {
        Self(self.0.neg())
    }
}

impl From<u32> for SECP256K1Scalar {
    #[inline]
    fn from(value: u32) -> Self {
        Self::from(value as u64)
    }
}

impl From<u64> for SECP256K1Scalar {
    #[inline]
    fn from(value: u64) -> Self {
        Self(Fr::from(value))
    }
}

impl Into<BigUint> for SECP256K1Scalar {
    #[inline]
    fn into(self) -> BigUint {
        let value: BigUint = self.0.into_repr().into();
        value
    }
}

impl<'a> From<&'a BigUint> for SECP256K1Scalar {
    #[inline]
    fn from(value: &'a BigUint) -> Self {
        Self(Fr::from(value.clone()))
    }
}

impl Scalar for SECP256K1Scalar {
    #[inline]
    fn random<R: CryptoRng + RngCore>(rng: &mut R) -> Self {
        Self(Fr::rand(rng))
    }

    #[inline]
    fn from_hash<D>(hash: D) -> Self
    where
        D: Digest<OutputSize = U64> + Default,
    {
        let mut prng = derive_prng_from_hash::<D>(hash);
        Self::random(&mut prng)
    }

    #[inline]
    fn capacity() -> usize {
        ark_bulletproofs_canaan::curve::secp256k1::FrParameters::CAPACITY as usize
    }

    #[inline]
    fn multiplicative_generator() -> Self {
        Self(Fr::multiplicative_generator())
    }

    #[inline]
    fn get_field_size_biguint() -> BigUint {
        BigUint::from_str_radix(
            "115792089237316195423570985008687907852837564279074904382605163141518161494337",
            10,
        )
        .unwrap()
    }

    #[inline]
    fn get_field_size_le_bytes() -> Vec<u8> {
        [
            0x41, 0x41, 0x36, 0xd0, 0x8c, 0x5e, 0xd2, 0xbf, 0x3b, 0xa0, 0x48, 0xaf, 0xe6, 0xdc,
            0xae, 0xba, 0xfe, 0xff, 0xff, 0xff, 0xff, 0xff, 0xff, 0xff, 0xff, 0xff, 0xff, 0xff,
            0xff, 0xff, 0xff, 0xff,
        ]
        .to_vec()
    }

    #[inline]
    fn get_little_endian_u64(&self) -> Vec<u64> {
        let a = self.0.into_repr().to_bytes_le();
        let a1 = u8_le_slice_to_u64(&a[0..8]);
        let a2 = u8_le_slice_to_u64(&a[8..16]);
        let a3 = u8_le_slice_to_u64(&a[16..24]);
        let a4 = u8_le_slice_to_u64(&a[24..]);
        vec![a1, a2, a3, a4]
    }

    #[inline]
    fn bytes_len() -> usize {
        SECP256K1_SCALAR_LEN
    }

    #[inline]
    fn to_bytes(&self) -> Vec<u8> {
        self.0.into_repr().to_bytes_le()[..SECP256K1_SCALAR_LEN].to_vec()
    }

    #[inline]
    fn from_bytes(bytes: &[u8]) -> Result<Self> {
        if bytes.len() > Self::bytes_len() {
            return Err(eg!(AlgebraError::DeserializationError));
        }
        let mut array = vec![0u8; Self::bytes_len()];
        array[0..bytes.len()].copy_from_slice(bytes);
        Ok(Self(Fr::from_le_bytes_mod_order(bytes)))
    }

    #[inline]
    fn inv(&self) -> Result<Self> {
        let a = self.0.inverse();
        if a.is_none() {
            return Err(eg!(AlgebraError::GroupInversionError));
        }
        Ok(Self(a.unwrap()))
    }

    #[inline]
    fn pow(&self, exponent: &[u64]) -> Self {
        let len = exponent.len();
        let mut array = [0u64; 5];
        array[..len].copy_from_slice(exponent);
        Self(self.0.pow(&array))
    }
}

impl SECP256K1Scalar {
    /// Get the raw data.
    pub fn get_raw(&self) -> Fr {
        self.0.clone()
    }

    /// From the raw data.
    pub fn from_raw(raw: Fr) -> Self {
        Self(raw)
    }
}

impl SECP256K1G1 {
    /// Obtain the x coordinate in the affine representation.
    pub fn get_x(&self) -> CanaanScalar {
        CanaanScalar((self.0.into_affine().x).clone())
    }

    /// Obtain the y coordinate in the affine representation.
    pub fn get_y(&self) -> CanaanScalar {
        CanaanScalar((self.0.into_affine().y).clone())
    }

    /// Obtain a point using the x coordinate (which would be CanaanScalar).
    pub fn get_point_from_x(x: &CanaanScalar) -> Result<Self> {
        let point = G1Affine::get_point_from_x(x.0.clone(), false)
            .ok_or(eg!(ZeiError::DeserializationError))?
            .into_projective();
        Ok(Self(point))
    }

    /// Get the raw data.
    pub fn get_raw(&self) -> G1Affine {
        self.0.into_affine()
    }

    /// From the raw data.
    pub fn from_raw(raw: G1Affine) -> Self {
        Self(raw.into_projective())
    }
}

impl Debug for SECP256K1G1 {
    fn fmt(&self, f: &mut Formatter<'_>) -> std::fmt::Result {
        std::fmt::Debug::fmt(&self.0.into_affine(), f)
    }
}

impl Group for SECP256K1G1 {
    type ScalarType = SECP256K1Scalar;
    const COMPRESSED_LEN: usize = 33;

    #[inline]
    fn double(&self) -> Self {
        Self(ProjectiveCurve::double(&self.0))
    }

    #[inline]
    fn get_identity() -> Self {
        Self(G1Projective::zero())
    }

    #[inline]
    fn get_base() -> Self {
        Self(G1Projective::prime_subgroup_generator())
    }

    #[inline]
    fn random<R: CryptoRng + RngCore>(prng: &mut R) -> Self {
        Self::get_base().mul(&SECP256K1Scalar::random(prng))
    }

    #[inline]
    fn to_compressed_bytes(&self) -> Vec<u8> {
        let affine = G1Affine::from(self.0);
        let mut buf = Vec::new();
        affine.serialize(&mut buf).unwrap();

        buf
    }

    #[inline]
    fn to_unchecked_bytes(&self) -> Vec<u8> {
        let affine = G1Affine::from(self.0);
        let mut buf = Vec::new();
        affine.serialize_unchecked(&mut buf).unwrap();

        buf
    }

    #[inline]
    fn from_compressed_bytes(bytes: &[u8]) -> Result<Self> {
        let mut reader = ark_std::io::BufReader::new(bytes);

        let affine = G1Affine::deserialize(&mut reader);

        if affine.is_ok() {
            Ok(Self(G1Projective::from(affine.unwrap()))) // safe unwrap
        } else {
            Err(eg!(AlgebraError::DeserializationError))
        }
    }

    #[inline]
    fn from_unchecked_bytes(bytes: &[u8]) -> Result<Self> {
        let mut reader = ark_std::io::BufReader::new(bytes);

        let affine = G1Affine::deserialize_unchecked(&mut reader);

        if affine.is_ok() {
            Ok(Self(G1Projective::from(affine.unwrap()))) // safe unwrap
        } else {
            Err(eg!(AlgebraError::DeserializationError))
        }
    }

    #[inline]
    fn unchecked_size() -> usize {
        let g = G1Affine::from(Self::get_base().0);
        g.uncompressed_size()
    }

    #[inline]
    fn from_hash<D>(hash: D) -> Self
    where
        D: Digest<OutputSize = U64> + Default,
    {
        let mut prng = derive_prng_from_hash::<D>(hash);
        Self(G1Projective::rand(&mut prng))
    }

    #[inline]
    fn multi_exp(scalars: &[&Self::ScalarType], points: &[&Self]) -> Self {
        let scalars_raw = scalars
            .iter()
            .map(|r| r.0.into_repr())
            .collect::<Vec<<FrParameters as FftParameters>::BigInt>>();
        let points_raw = G1Projective::batch_normalization_into_affine(
            &points.iter().map(|r| r.0).collect::<Vec<G1Projective>>(),
        );

        Self(ark_ec::msm::VariableBase::msm(&points_raw, &scalars_raw))
    }
}

impl Neg for SECP256K1G1 {
    type Output = Self;

    fn neg(self) -> Self::Output {
        let point = self.0.clone();
        Self(GroupProjective::neg(point))
    }
}

impl<'a> Add<&'a SECP256K1G1> for SECP256K1G1 {
    type Output = SECP256K1G1;

    #[inline]
    fn add(self, rhs: &Self) -> Self::Output {
        Self(self.0.add(&rhs.0))
    }
}

impl<'a> Sub<&'a SECP256K1G1> for SECP256K1G1 {
    type Output = SECP256K1G1;

    #[inline]
    fn sub(self, rhs: &Self) -> Self::Output {
        Self(self.0.sub(&rhs.0))
    }
}

impl<'a> Mul<&'a SECP256K1Scalar> for SECP256K1G1 {
    type Output = SECP256K1G1;

    #[inline]
    fn mul(self, rhs: &SECP256K1Scalar) -> Self::Output {
        Self(self.0.mul(&rhs.0.into_repr()))
    }
}

impl<'a> AddAssign<&'a SECP256K1G1> for SECP256K1G1 {
    #[inline]
    fn add_assign(&mut self, rhs: &'a SECP256K1G1) {
        self.0.add_assign(&rhs.0)
    }
}

impl<'a> SubAssign<&'a SECP256K1G1> for SECP256K1G1 {
    #[inline]
    fn sub_assign(&mut self, rhs: &'a SECP256K1G1) {
        self.0.sub_assign(&rhs.0)
    }
}

impl<'a> MulAssign<&'a SECP256K1Scalar> for SECP256K1G1 {
    #[inline]
    fn mul_assign(&mut self, rhs: &'a SECP256K1Scalar) {
        self.0.mul_assign(rhs.0.clone())
    }
}

#[cfg(test)]
mod secp256k1_groups_test {
    use crate::{
        prelude::*,
        secp256k1::{SECP256K1Scalar, SECP256K1G1},
        traits::group_tests::{test_scalar_operations, test_scalar_serialization},
    };
    use ark_bulletproofs_canaan::curve::secp256k1::G1Affine;
    use ark_ec::ProjectiveCurve;
    use rand_chacha::ChaCha20Rng;

    #[test]
    fn test_scalar_ops() {
        test_scalar_operations::<SECP256K1Scalar>();
    }

    #[test]
    fn scalar_deser() {
        test_scalar_serialization::<SECP256K1Scalar>();
    }

    #[test]
    fn scalar_from_to_bytes() {
        let small_value = SECP256K1Scalar::from(165747u32);
        let small_value_bytes = small_value.to_bytes();
        let expected_small_value_bytes: [u8; 32] = [
            115, 135, 2, 0, 0, 0, 0, 0, 0, 0, 0, 0, 0, 0, 0, 0, 0, 0, 0, 0, 0, 0, 0, 0, 0, 0, 0, 0,
            0, 0, 0, 0,
        ];
        assert_eq!(small_value_bytes, expected_small_value_bytes);

        let small_value_from_bytes = SECP256K1Scalar::from_bytes(&small_value_bytes).unwrap();
        assert_eq!(small_value_from_bytes, small_value);
    }

    #[test]
    fn curve_points_respresentation_of_g1() {
        let mut rng = ChaCha20Rng::from_entropy();

        let g1 = SECP256K1G1::get_base();
        let s1 = SECP256K1Scalar::from(50 + rng.next_u32() % 50);

        let g1 = g1.mul(&s1);

        let g1_prime = SECP256K1G1::random(&mut rng);

        // This is the projective representation of g1
        let g1_projective = g1.0;
        let g1_prime_projective = g1_prime.0;

        // This is the affine representation of g1_prime
        let g1_prime_affine = G1Affine::from(g1_prime_projective);

        let g1_pr_plus_g1_prime_pr = g1_projective.add(&g1_prime_projective);

        // These two operations correspond to summation of points,
        // one in projective form and the other in affine form
        let g1_pr_plus_g1_prime_af = g1_projective.add_mixed(&g1_prime_affine);
        assert_eq!(g1_pr_plus_g1_prime_pr, g1_pr_plus_g1_prime_af);

        let g1_pr_plus_g1_prime_af = g1_projective.add_mixed(&g1_prime_projective.into_affine());
        assert_eq!(g1_pr_plus_g1_prime_pr, g1_pr_plus_g1_prime_af);
    }

    #[test]
    fn test_serialization_of_points() {
        let mut rng = ChaCha20Rng::from_entropy();

        let g1 = SECP256K1G1::random(&mut rng);
        let g1_bytes = g1.to_compressed_bytes();
        let g1_recovered = SECP256K1G1::from_compressed_bytes(&g1_bytes).unwrap();
        assert_eq!(g1, g1_recovered);
    }
}<|MERGE_RESOLUTION|>--- conflicted
+++ resolved
@@ -36,12 +36,11 @@
     }
 }
 
-<<<<<<< HEAD
 impl SECP256K1Scalar {
     /// Return a tuple of (r, g^r)
     /// where r is a random `Scalar`, and g is the `BASEPOINT_POINT`
     #[inline]
-    pub fn random_scalar_with_compressed_edwards<R: CryptoRng + RngCore>(
+    pub fn random_scalar_with_compressed_point<R: CryptoRng + RngCore>(
         prng: &mut R,
     ) -> (Self, SECP256K1G1) {
         let r = Self::random(prng);
@@ -50,10 +49,7 @@
     }
 }
 
-/// The wrapped struct for `bulletproofs_bs257::curve::secp256k1::G1Projective`
-=======
 /// The wrapped struct for `ark_bulletproofs_canaan::curve::secp256k1::G1Projective`
->>>>>>> dc54558a
 #[wasm_bindgen]
 #[derive(Copy, Default, Clone, PartialEq, Eq, Hash)]
 pub struct SECP256K1G1(pub(crate) G1Projective);
