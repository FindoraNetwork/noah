use crate::errors::AlgebraError;
use crate::prelude::*;
use ark_bulletproofs::curve::zorro::Fq;
use ark_ff::{BigInteger, FftField, Field, PrimeField};
use digest::consts::U64;
use digest::Digest;
use num_bigint::BigUint;
use num_traits::Num;
use wasm_bindgen::prelude::*;

/// The wrapped struct for `ark_bulletproofs::curve::zorro::Fq`
#[wasm_bindgen]
#[derive(Copy, Clone, PartialEq, Eq, Default, PartialOrd, Ord, Debug, Hash)]
pub struct ZorroFq(pub(crate) Fq);

impl One for ZorroFq {
    #[inline]
    fn one() -> Self {
        Self(Fq::one())
    }
}

impl Zero for ZorroFq {
    #[inline]
    fn zero() -> Self {
        Self(Fq::zero())
    }

    #[inline]
    fn is_zero(&self) -> bool {
        self.0.eq(&Fq::zero())
    }
}

impl Add for ZorroFq {
    type Output = ZorroFq;

    #[inline]
    fn add(self, rhs: Self) -> Self::Output {
        Self(self.0.add(&rhs.0))
    }
}

impl Mul for ZorroFq {
    type Output = ZorroFq;

    #[inline]
    fn mul(self, rhs: Self) -> Self::Output {
        Self(self.0.mul(&rhs.0))
    }
}

impl Sum<ZorroFq> for ZorroFq {
    #[inline]
    fn sum<I: Iterator<Item = ZorroFq>>(iter: I) -> Self {
        iter.fold(Self::zero(), Add::add)
    }
}

impl<'a> Add<&'a ZorroFq> for ZorroFq {
    type Output = ZorroFq;

    #[inline]
    fn add(self, rhs: &Self) -> Self::Output {
        Self(self.0.add(&rhs.0))
    }
}

impl<'a> AddAssign<&'a ZorroFq> for ZorroFq {
    #[inline]
    fn add_assign(&mut self, rhs: &Self) {
        (self.0).add_assign(&rhs.0);
    }
}

impl<'a> Mul<&'a ZorroFq> for ZorroFq {
    type Output = ZorroFq;

    #[inline]
    fn mul(self, rhs: &Self) -> Self::Output {
        Self(self.0.mul(&rhs.0))
    }
}

impl<'a> MulAssign<&'a ZorroFq> for ZorroFq {
    #[inline]
    fn mul_assign(&mut self, rhs: &Self) {
        (self.0).mul_assign(&rhs.0);
    }
}

impl<'a> Sub<&'a ZorroFq> for ZorroFq {
    type Output = ZorroFq;

    #[inline]
    fn sub(self, rhs: &Self) -> Self::Output {
        Self(self.0.sub(&rhs.0))
    }
}

impl<'a> SubAssign<&'a ZorroFq> for ZorroFq {
    #[inline]
    fn sub_assign(&mut self, rhs: &Self) {
        (self.0).sub_assign(&rhs.0);
    }
}

impl<'a> Sum<&'a ZorroFq> for ZorroFq {
    #[inline]
    fn sum<I: Iterator<Item = &'a ZorroFq>>(iter: I) -> Self {
        iter.fold(Self::zero(), Add::add)
    }
}

impl Neg for ZorroFq {
    type Output = ZorroFq;

    #[inline]
    fn neg(self) -> Self::Output {
        Self(self.0.neg())
    }
}

impl From<u32> for ZorroFq {
    #[inline]
    fn from(value: u32) -> Self {
        Self::from(value as u64)
    }
}

impl From<u64> for ZorroFq {
    #[inline]
    fn from(value: u64) -> Self {
        Self(Fq::from(value))
    }
}

impl Into<BigUint> for ZorroFq {
    #[inline]
    fn into(self) -> BigUint {
        self.0.into_bigint().into()
    }
}

impl<'a> From<&'a BigUint> for ZorroFq {
    #[inline]
    fn from(src: &BigUint) -> Self {
        Self(Fq::from(src.clone()))
    }
}

impl Scalar for ZorroFq {
    #[inline]
    fn random<R: CryptoRng + RngCore>(rng: &mut R) -> Self {
        Self(Fq::rand(rng))
    }

    #[inline]
    fn from_hash<D>(hash: D) -> Self
    where
        D: Digest<OutputSize = U64> + Default,
    {
        let mut prng = derive_prng_from_hash::<D>(hash);
        Self::random(&mut prng)
    }

    #[inline]
    fn multiplicative_generator() -> Self {
        Self(Fq::GENERATOR)
    }

    #[inline]
    fn capacity() -> usize {
        (Fq::MODULUS_BIT_SIZE - 1) as usize
    }

    #[inline]
    fn get_field_size_le_bytes() -> Vec<u8> {
        [
            0x21, 0x10, 0x65, 0xd3, 0x23, 0x19, 0x5f, 0x88, 0xed, 0xb, 0x21, 0xa6, 0x6, 0x3, 0xf4,
            0x69, 0x1, 0x0, 0x0, 0x0, 0x0, 0x0, 0x0, 0x0, 0x0, 0x0, 0x0, 0x0, 0x0, 0x0, 0x0, 0x80,
        ]
        .to_vec()
    }

    #[inline]
    fn get_field_size_biguint() -> BigUint {
        BigUint::from_str_radix(
            "57896044618658097711785492504343953927116110621106131396339151912985063395361",
            10,
        )
        .unwrap()
    }

    #[inline]
    fn get_little_endian_u64(&self) -> Vec<u64> {
        let a = self.0.into_bigint().to_bytes_le();
        let a1 = u8_le_slice_to_u64(&a[0..8]);
        let a2 = u8_le_slice_to_u64(&a[8..16]);
        let a3 = u8_le_slice_to_u64(&a[16..24]);
        let a4 = u8_le_slice_to_u64(&a[24..32]);
        vec![a1, a2, a3, a4]
    }

    #[inline]
    fn bytes_len() -> usize {
        32
    }

    #[inline]
    fn to_bytes(&self) -> Vec<u8> {
<<<<<<< HEAD
        (self.0).into_bigint().to_bytes_le()[..32].to_vec()
=======
        (self.0).into_repr().to_bytes_le()[..32].to_vec()
>>>>>>> d130c1ca
    }

    #[inline]
    fn from_bytes(bytes: &[u8]) -> Result<Self> {
        if bytes.len() > Self::bytes_len() {
            return Err(eg!(AlgebraError::DeserializationError));
        }
        let mut array = vec![0u8; Self::bytes_len()];
        array[0..bytes.len()].copy_from_slice(bytes);

        Ok(Self(Fq::from_le_bytes_mod_order(bytes)))
    }

    #[inline]
    fn inv(&self) -> Result<Self> {
        let a = self.0.inverse();
        if a.is_none() {
            return Err(eg!(AlgebraError::GroupInversionError));
        }
        Ok(Self(a.unwrap()))
    }

    #[inline]
    fn square(&self) -> Self {
        Self(self.0.square())
    }
}<|MERGE_RESOLUTION|>--- conflicted
+++ resolved
@@ -209,11 +209,7 @@
 
     #[inline]
     fn to_bytes(&self) -> Vec<u8> {
-<<<<<<< HEAD
         (self.0).into_bigint().to_bytes_le()[..32].to_vec()
-=======
-        (self.0).into_repr().to_bytes_le()[..32].to_vec()
->>>>>>> d130c1ca
     }
 
     #[inline]
